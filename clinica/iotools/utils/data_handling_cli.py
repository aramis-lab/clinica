--- conflicted
+++ resolved
@@ -151,15 +151,28 @@
     def run_command(self, args):
         from clinica.iotools.utils import data_handling as dt
         from clinica.utils.inputs import check_caps_folder
-<<<<<<< HEAD
-=======
 
         check_caps_folder(args.caps_directory)
         dt.compute_missing_processing(args.caps_directory, args.out_file)
 
 
-class CmdParserMissingModalities(ce.CmdParser):
->>>>>>> 1bbbf397
+class CmdParserMissingProcessing(ce.CmdParser):
+
+    def define_name(self):
+        self._name = 'check-missing-processing'
+
+    def define_description(self):
+        self._description = 'Check missing processing in a CAPS directory'
+
+    def define_options(self):
+        self._args.add_argument("caps_directory",
+                                help='Path to the CAPS dataset directory.')
+        self._args.add_argument("out_file",
+                                help='Path to the output TSV file (filename included).')
+
+    def run_command(self, args):
+        from clinica.iotools.utils import data_handling as dt
+        from clinica.utils.inputs import check_caps_folder
 
         check_caps_folder(args.caps_directory)
         dt.compute_missing_processing(args.caps_directory, args.out_file)
