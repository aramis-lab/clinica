"""Data handling scripts."""

from os import PathLike
<<<<<<< HEAD
=======
from typing import Union
>>>>>>> 201219c5

import click
from nibabel.nifti1 import Nifti1Header
from numpy import ndarray


def compute_default_filename(out_path):
    from os import path

    abspath = path.abspath(out_path)
    # If given path is a directory, append a filename
    if path.isdir(abspath):
        tsv_path = path.join(out_path, "merge.tsv")
    elif "." not in path.basename(abspath):
        tsv_path = f"{out_path}.tsv"
    else:
        if path.splitext(out_path)[1] != ".tsv":
            raise TypeError("Output path extension must be tsv.")
        tsv_path = out_path

    return tsv_path


def create_merge_file(
    bids_dir,
    out_tsv,
    caps_dir=None,
    tsv_file=None,
    pipelines=None,
    ignore_scan_files=False,
    ignore_sessions_files=False,
    **kwargs,
):
    """Merge all the TSV files containing clinical data of a BIDS compliant dataset and store the result inside a TSV file.

    Args:
        bids_dir: path to the BIDS folder
        out_tsv: path to the output tsv file
        caps_dir: path to the CAPS folder (optional)
        tsv_file: TSV file containing the subjects with their sessions (optional)
        ignore_scan_files: If True the information related to scans is not read (optional)
        ignore_sessions_files: If True the information related to sessions and scans is not read (optional)
        pipelines: when adding CAPS information, indicates the pipelines that will be merged (optional)
    """
    import json
    import os
    from os import path

    import numpy as np
    import pandas as pd

    from clinica.utils.participant import get_subject_session_list
    from clinica.utils.stream import cprint

    from .pipeline_handling import DatasetError

    if caps_dir is not None:
        if not path.isdir(caps_dir):
            raise IOError("The path to the CAPS directory is wrong")

    sessions, subjects = get_subject_session_list(
        bids_dir, ss_file=tsv_file, use_session_tsv=(not ignore_sessions_files)
    )

    if not os.path.isfile(path.join(bids_dir, "participants.tsv")):
        participants_df = pd.DataFrame(list(set(subjects)), columns=["participant_id"])
    else:
        participants_df = pd.read_csv(path.join(bids_dir, "participants.tsv"), sep="\t")

    sub_ses_df = pd.DataFrame(
        [[subject, session] for subject, session in zip(subjects, sessions)],
        columns=["participant_id", "session_id"],
    )

    try:
        sub_ses_df.set_index(
            ["participant_id", "session_id"], inplace=True, verify_integrity=True
        )
    except ValueError:
        cprint(
            "Found duplicate subject/session pair. Keeping first occurrence.",
            lvl="warning",
        )
        sub_ses_df = sub_ses_df.drop_duplicates(subset=["participant_id", "session_id"])
        sub_ses_df.set_index(["participant_id", "session_id"], inplace=True)

    out_path = compute_default_filename(out_tsv)
    out_dir = path.dirname(out_path)
    if len(out_dir) > 0:
        os.makedirs(out_dir, exist_ok=True)

    merged_df = pd.DataFrame(columns=participants_df.columns.values)

    # BIDS part
    for subject, subject_df in sub_ses_df.groupby(level=0):
        sub_path = path.join(bids_dir, subject)
        row_participant_df = participants_df[
            participants_df["participant_id"] == subject
        ]
        row_participant_df.reset_index(inplace=True, drop=True)
        if len(row_participant_df) == 0:
            cprint(
                msg=f"Participant {subject} does not exist in participants.tsv",
                lvl="warning",
            )
            row_participant_df = pd.DataFrame([[subject]], columns=["participant_id"])

        if ignore_sessions_files:
            for _, session in subject_df.index.values:
                row_session_df = pd.DataFrame([[session]], columns=["session_id"])

                row_df = pd.concat([row_participant_df, row_session_df], axis=1)
                merged_df = pd.concat([merged_df, row_df])

        else:
            sessions_df = pd.read_csv(
                path.join(sub_path, f"{subject}_sessions.tsv"), sep="\t"
            )

            for _, session in subject_df.index.values:
                row_session_df = sessions_df[sessions_df.session_id == session]
                row_session_df.reset_index(inplace=True, drop=True)
                if len(row_session_df) == 0:
                    raise DatasetError(
                        sessions_df.loc[0, "session_id"] + " / " + session
                    )

                # Read scans TSV files
                scan_path = path.join(
                    bids_dir,
                    subject,
                    session,
                    f"{subject}_{session}_scans.tsv",
                )
                if path.isfile(scan_path) and not ignore_scan_files:
                    scans_dict = dict()
                    scans_df = pd.read_csv(scan_path, sep="\t")
                    for idx in scans_df.index.values:
                        filepath = scans_df.loc[idx, "filename"]
                        if filepath.endswith(".nii.gz"):
                            filename = path.basename(filepath).split(".")[0]
                            modality = "_".join(filename.split("_")[2::])
                            for col in scans_df.columns.values:
                                if col == "filename":
                                    pass
                                else:
                                    value = scans_df.loc[idx, col]
                                    new_col_name = f"{modality}_{col}"
                                    scans_dict.update({new_col_name: value})
                            json_path = path.join(
                                bids_dir,
                                subject,
                                session,
                                filepath.split(".")[0] + ".json",
                            )
                            if path.exists(json_path):
                                with open(json_path, "r") as f:
                                    json_dict = json.load(f)
                                for key, value in json_dict.items():
                                    new_col_name = f"{modality}_{key}"
                                    scans_dict.update({new_col_name: value})
                    scans_dict = {
                        str(key): str(value) for key, value in scans_dict.items()
                    }
                    row_scans_df = pd.DataFrame(scans_dict, index=[0])
                else:
                    row_scans_df = pd.DataFrame()

                row_df = pd.concat(
                    [row_participant_df, row_session_df, row_scans_df], axis=1
                )

                # remove duplicated columns
                row_df = row_df.loc[:, ~row_df.columns.duplicated(keep="last")]

                merged_df = pd.concat([merged_df, row_df])

    # Put participant_id and session_id first
    col_list = merged_df.columns.values.tolist()
    col_list.insert(0, col_list.pop(col_list.index("participant_id")))
    col_list.insert(1, col_list.pop(col_list.index("session_id")))
    merged_df = merged_df[col_list]

    tmp = merged_df.select_dtypes(include=[np.number])
    # Round numeric values in dataframe to 6 decimal values
    merged_df.loc[:, tmp.columns] = np.round(tmp, 6)
    merged_df.to_csv(out_path, sep="\t", index=False)
    cprint("End of BIDS information merge.", lvl="debug")

    merged_df.reset_index(drop=True, inplace=True)

    # CAPS
    if caps_dir is not None:
        # Call the different pipelines
        from .pipeline_handling import (
            dwi_dti_pipeline,
            pet_volume_pipeline,
            t1_freesurfer_longitudinal_pipeline,
            t1_freesurfer_pipeline,
            t1_volume_pipeline,
        )

        pipeline_options = {
            "t1-volume": t1_volume_pipeline,
            "pet-volume": pet_volume_pipeline,
            "t1-freesurfer": t1_freesurfer_pipeline,
            "t1-freesurfer-longitudinal": t1_freesurfer_longitudinal_pipeline,
            "dwi-dti": dwi_dti_pipeline,
        }
        merged_summary_df = pd.DataFrame()
        if not pipelines:
            for pipeline_name, pipeline_fn in pipeline_options.items():
                merged_df, summary_df = pipeline_fn(caps_dir, merged_df, **kwargs)
                if summary_df is not None and not summary_df.empty:
                    merged_summary_df = pd.concat([merged_summary_df, summary_df])

                if summary_df is None or summary_df.empty:
                    cprint(
                        f"{pipeline_name} outputs were not found in the CAPS folder."
                    )
        else:
            for pipeline in pipelines:
                merged_df, summary_df = pipeline_options[pipeline](
                    caps_dir, merged_df, **kwargs
                )
                merged_summary_df = pd.concat([merged_summary_df, summary_df])

        n_atlas = len(merged_summary_df)
        if n_atlas == 0:
            raise FileNotFoundError(
                "No outputs were found for any pipeline in the CAPS folder. "
                "The output only contains BIDS information."
            )
        columns = merged_df.columns.values.tolist()
        merged_summary_df.reset_index(inplace=True, drop=True)
        for idx in merged_summary_df.index:
            first_column_name = merged_summary_df.loc[idx, "first_column_name"]
            last_column_name = merged_summary_df.loc[idx, "last_column_name"]
            merged_summary_df.loc[idx, "first_column_index"] = columns.index(
                first_column_name
            )
            merged_summary_df.loc[idx, "last_column_index"] = columns.index(
                last_column_name
            )

        summary_path = path.splitext(out_path)[0] + "_summary.tsv"
        merged_summary_df.to_csv(summary_path, sep="\t", index=False)

        tmp = merged_df.select_dtypes(include=[np.number])
        # Round numeric values in dataframe to 12 floating point values
        merged_df.loc[:, tmp.columns] = np.round(tmp, 12)
        merged_df.to_csv(out_path, sep="\t", index=False)
        cprint("End of CAPS information merge.", lvl="debug")


def find_mods_and_sess(bids_dir):
    """Find all the modalities and sessions available for a given BIDS dataset.

    Args:
        bids_dir: path to the BIDS dataset

    Returns:
        mods_dict: a dictionary that stores the sessions and modalities found and has the following structure.
    Example:
    {
        'sessions': ['ses-M00', 'ses-M18'],
        'fmap': ['fmap'],
        'anat': ['flair', 't1w'],
        'func': ['func_task-rest'],
        'dwi': ['dwi']
    }

    """
    import os
    from glob import glob
    from os import path

    mods_dict = {}
    mods_list = []
    subjects_paths_lists = glob(path.join(bids_dir, "*sub-*"))

    for sub_path in subjects_paths_lists:
        ses_paths = glob(path.join(sub_path, "*ses-*"))
        for session in ses_paths:
            ses_name = session.split(os.sep)[-1]
            mods_avail = []
            if "sessions" in mods_dict:
                if ses_name not in mods_dict["sessions"]:
                    mods_dict["sessions"].append(ses_name)
            else:
                mods_dict.update({"sessions": [ses_name]})
            mods_paths_folders = glob(path.join(session, "*/"))

            for p in mods_paths_folders:
                p = p[:-1]
                mods_avail.append(p.split("/").pop())
            if "func" in mods_avail:
                list_funcs_paths = glob(path.join(session, "func", "*bold.nii.gz"))
                for func_path in list_funcs_paths:
                    func_name = func_path.split(os.sep)[-1]
                    func_name_tokens = func_name.split("_")
                    func_task = func_name_tokens[2]
                    if "func" in mods_dict:
                        if "func_" + func_task not in mods_dict["func"]:
                            mods_dict["func"].append("func_" + func_task)
                    else:
                        mods_dict.update({"func": ["func_" + func_task]})

                    if "func_" + func_task not in mods_list:
                        mods_list.append("func_" + func_task)

            if "dwi" in mods_avail:
                if "dwi" not in mods_dict:
                    mods_dict.update({"dwi": ["dwi"]})
                if "dwi" not in mods_list:
                    mods_list.append("dwi")

            if "fmap" in mods_avail:
                if "fmap" not in mods_dict:
                    mods_dict.update({"fmap": ["fmap"]})
                if "fmap" not in mods_list:
                    mods_list.append("fmap")

            if "pet" in mods_avail:
                list_pet_paths = glob(path.join(session, "pet", "*pet.nii.gz"))
                for pet_path in list_pet_paths:
                    pet_name = pet_path.split(os.sep)[-1].split(".")[0]
                    pet_name_tokens = pet_name.split("_")
                    # FIXME: Use an appropriate parser for entity extraction.
                    pet_acq = pet_name_tokens[2]
                    if "pet" in mods_dict:
                        if "pet_" + pet_acq not in mods_dict["pet"]:
                            mods_dict["pet"].append("pet_" + pet_acq)
                    else:
                        mods_dict.update({"pet": ["pet_" + pet_acq]})

                    if "pet_" + pet_acq not in mods_list:
                        mods_list.append("pet_" + pet_acq)

            if "anat" in mods_avail:
                anat_files_paths = glob(path.join(session, "anat", "*"))

                for anat_file in anat_files_paths:
                    anat_name = anat_file.split(os.sep)[-1]

                    # Extract the name of the file without the extension
                    if ".nii.gz" in anat_name:
                        anat_name = anat_name.replace(".nii.gz", "")
                        anat_ext = "nii.gz"
                    else:
                        anat_name = os.path.splitext(anat_name.split(os.sep)[-1])[0]
                        anat_ext = os.path.splitext(anat_name.split(os.sep)[-1])[1]

                    if anat_ext != "json":
                        file_parts = anat_name.split("_")
                        anat_type = str.lower(file_parts[len(file_parts) - 1])
                        if "anat" in mods_dict:
                            if anat_type not in mods_dict["anat"]:
                                anat_aval = mods_dict["anat"]
                                anat_aval.append(anat_type)
                                mods_dict.update({"anat": anat_aval})
                        else:
                            mods_dict.update({"anat": [anat_type]})

                        if anat_type not in mods_list:
                            mods_list.append(anat_type)

    return mods_dict


def compute_missing_processing(bids_dir, caps_dir, out_file):
    """
    Compute the list of missing processing for each subject in a CAPS compliant dataset

    Args:
        bids_dir: path to the BIDS directory.
        caps_dir: path to the CAPS directory.
        out_file: path to the output file (filename included).
    """
    from glob import glob
    from os import listdir, path, sep

    import pandas as pd

    if path.exists(path.join(caps_dir, "groups")):
        groups = listdir(path.join(caps_dir, "groups"))
    else:
        groups = list()
    output_df = pd.DataFrame()

    # Retrieve pet tracers avail
    mods_and_sess = find_mods_and_sess(bids_dir)
    mods_and_sess.pop("sessions")
    mods_avail_dict = mods_and_sess
    trc_avail = [
        j.split("_")[1] for i in mods_avail_dict.values() for j in i if "pet" in j
    ]
    print(trc_avail)

    subjects_paths = glob(path.join(caps_dir, "subjects", "sub-*"))
    for subject_path in subjects_paths:
        participant_id = subject_path.split(sep)[-1]
        sessions_paths = glob(path.join(subject_path, "ses-*"))
        for session_path in sessions_paths:
            session_id = session_path.split(sep)[-1]
            row_df = pd.DataFrame(
                [[participant_id, session_id]], columns=["participant_id", "session_id"]
            )

            # Check t1-volume outputs
            if path.exists(path.join(session_path, "t1", "spm", "segmentation")):
                row_df.loc[0, "t1-volume-segmentation"] = "1"
                for group in groups:
                    group_id = group.split("-")[-1]
                    if path.exists(
                        path.join(
                            session_path,
                            "t1",
                            "spm",
                            "dartel",
                            group,
                            f"{participant_id}_{session_id}_T1w_target-{group_id}_transformation-forward_deformation.nii.gz",
                        )
                    ):
                        row_df.loc[0, f"t1-volume-register-dartel_{group}"] = "1"
                        dartel2mni = glob(
                            path.join(
                                session_path,
                                "t1",
                                "spm",
                                "dartel",
                                group,
                                f"{participant_id}_{session_id}_T1w_segm-*_space-Ixi549Space_modulated-*_probability.nii.gz",
                            )
                        )
                        if len(dartel2mni) > 0:
                            row_df.loc[0, f"t1-volume-dartel2mni_{group}"] = "1"
                            if path.exists(
                                path.join(
                                    session_path,
                                    "t1",
                                    "spm",
                                    "dartel",
                                    group,
                                    "atlas_statistics",
                                )
                            ):
                                row_df.loc[0, f"t1-volume-parcellation_{group}"] = "1"
                            else:
                                row_df.loc[0, f"t1-volume-parcellation_{group}"] = "0"
                        else:
                            row_df.loc[0, f"t1-volume-dartel2mni_{group}"] = "0"
                            row_df.loc[0, f"t1-volume-parcellation_{group}"] = "0"
                    else:
                        row_df.loc[0, f"t1-volume-register-dartel_{group}"] = "0"
                        row_df.loc[0, f"t1-volume-dartel2mni_{group}"] = "0"
                        row_df.loc[0, f"t1-volume-parcellation_{group}"] = "0"
            else:
                row_df.loc[0, "t1-volume-segmentation"] = "0"
                for group in groups:
                    row_df.loc[0, f"t1-volume-register-dartel_{group}"] = "0"
                    row_df.loc[0, f"t1-volume-dartel2mni_{group}"] = "0"
                    row_df.loc[0, f"t1-volume-parcellation_{group}"] = "0"

            # Check t1-linear outputs
            if path.exists(path.join(session_path, "t1_linear")):
                row_df.loc[0, "t1-linear"] = "1"
            else:
                row_df.loc[0, "t1-linear"] = "0"

            # Check t1-freesurfer outputs
            if path.exists(path.join(session_path, "t1", "freesurfer_cross_sectional")):
                row_df.loc[0, "t1-freesurfer"] = "1"
            else:
                row_df.loc[0, "t1-freesurfer"] = "0"

            # Check pet-volume outputs
            for group in groups:
                for trc in trc_avail:
                    for pvc in [True, False]:
                        pet_pattern = path.join(
                            session_path, "pet", "preprocessing", group, f"*{trc}*"
                        )
                        pet_paths = glob(pet_pattern)
                        if pvc:
                            pet_paths = [
                                pet_path for pet_path in pet_paths if "pvc" in pet_path
                            ]
                        else:
                            pet_paths = [
                                pet_path
                                for pet_path in pet_paths
                                if "pvc" not in pet_path
                            ]

                        if len(pet_paths) > 0:
                            row_df.loc[0, f"pet-volume_{trc}_{group}_pvc-{pvc}"] = "1"
                        else:
                            row_df.loc[0, f"pet-volume_{trc}_{group}_pvc-{pvc}"] = "0"

            # Check pet-surface outputs
            for trc in trc_avail:
                pet_pattern = path.join(session_path, "pet", "surface", f"*{trc}*")
                if len(glob(pet_pattern)) > 0:
                    row_df.loc[0, f"pet-surface_{trc}"] = "1"
                else:
                    row_df.loc[0, f"pet-surface_{trc}"] = "0"

            # Check pet-linear outputs
            for trc in trc_avail:
                pet_pattern = path.join(session_path, "pet_linear", f"*{trc}*")
                if len(glob(pet_pattern)) > 0:
                    row_df.loc[0, f"pet-linear_{trc}"] = "1"
                else:
                    row_df.loc[0, f"pet-linear_{trc}"] = "0"

            output_df = pd.concat([output_df, row_df])

    output_df.sort_values(["participant_id", "session_id"], inplace=True)
    output_df.to_csv(out_file, sep="\t", index=False)


def compute_missing_mods(bids_dir, out_dir, output_prefix=""):
    """Compute the list of missing modalities for each subject in a BIDS compliant dataset.

    Args:
        bids_dir: path to the BIDS directory
        out_dir: path to the output folder
        output_prefix: string that replace the default prefix ('missing_mods_') in the name of all the output files
    created
    """
    import os
    from glob import glob
    from os import path

    import pandas as pd

    from ..converter_utils import (
        MissingModsTracker,
        print_longitudinal_analysis,
        print_statistics,
    )

    os.makedirs(out_dir, exist_ok=True)

    # Find all the modalities and sessions available for the input dataset
    mods_and_sess = find_mods_and_sess(bids_dir)
    sessions_found = mods_and_sess["sessions"]
    mods_and_sess.pop("sessions")
    mods_avail_dict = mods_and_sess
    mods_avail = [j for i in mods_avail_dict.values() for j in i]
    cols_dataframe = mods_avail[:]
    cols_dataframe.insert(0, "participant_id")
    mmt = MissingModsTracker(sessions_found, mods_avail)

    if output_prefix == "":
        out_file_name = "missing_mods_"
    else:
        out_file_name = output_prefix + "_"

    summary_file = open(path.join(out_dir, out_file_name + "summary.txt"), "w")
    analysis_file = open(path.join(out_dir, "analysis.txt"), "w")
    missing_mods_df = pd.DataFrame(columns=cols_dataframe)
    row_to_append_df = pd.DataFrame(columns=cols_dataframe)
    subjects_paths_lists = glob(path.join(bids_dir, "*sub-*"))
    subjects_paths_lists.sort()

    if len(subjects_paths_lists) == 0:
        raise IOError("No subjects found or dataset not BIDS compliant.")
    # Check the modalities available for each session
    for ses in sessions_found:
        for sub_path in subjects_paths_lists:
            mods_avail_bids = []
            subj_id = sub_path.split(os.sep)[-1]
            row_to_append_df["participant_id"] = pd.Series(subj_id)
            ses_path_avail = glob(path.join(sub_path, ses))
            if len(ses_path_avail) == 0:
                mmt.increase_missing_ses(ses)
                for mod in mods_avail:
                    row_to_append_df[mod] = pd.Series("0")
            else:

                ses_path = ses_path_avail[0]
                mods_paths_folders = glob(path.join(ses_path, "*/"))

                for p in mods_paths_folders:
                    p = p[:-1]
                    mods_avail_bids.append(p.split("/").pop())

                # Check if a modality folder is available and if is empty
                if "func" in mods_avail_bids:
                    # Extract all the task available
                    for m in mods_avail_dict["func"]:
                        tokens = m.split("_")
                        task_name = tokens[1]
                        task_avail_list = glob(
                            path.join(ses_path, "func", "*" + task_name + "*")
                        )

                        if len(task_avail_list) == 0:
                            row_to_append_df[m] = pd.Series("0")
                        else:
                            row_to_append_df[m] = pd.Series("1")
                # If the folder is not available but the modality is
                # in the list of the available one mark it as missing
                else:
                    if "func" in mods_avail_dict:
                        for m in mods_avail_dict["func"]:
                            row_to_append_df[m] = pd.Series("0")
                            mmt.add_missing_mod(ses, m)

                if "dwi" in mods_avail_bids:
                    row_to_append_df["dwi"] = pd.Series("1")
                else:
                    if "dwi" in mods_avail:
                        row_to_append_df["dwi"] = pd.Series("0")
                        mmt.add_missing_mod(ses, "dwi")

                if "anat" in mods_avail_bids:
                    for m in mods_avail_dict["anat"]:
                        anat_aval_list = glob(path.join(ses_path, "anat", "*.nii.gz"))
                        anat_aval_list = [
                            elem for elem in anat_aval_list if m.lower() in elem.lower()
                        ]
                        if len(anat_aval_list) > 0:
                            row_to_append_df[m] = pd.Series("1")
                        else:
                            row_to_append_df[m] = pd.Series("0")
                            mmt.add_missing_mod(ses, m)
                else:
                    if "anat" in mods_avail_dict:
                        for m in mods_avail_dict["anat"]:
                            row_to_append_df[m] = pd.Series("0")
                            mmt.add_missing_mod(ses, m)

                if "fmap" in mods_avail_bids:
                    row_to_append_df["fmap"] = pd.Series("1")
                else:
                    if "fmap" in mods_avail:
                        row_to_append_df["fmap"] = pd.Series("0")
                        mmt.add_missing_mod(ses, "fmap")
                if "pet" in mods_avail_bids:
                    # Extract all the task available
                    for m in mods_avail_dict["pet"]:
                        tokens = m.split("_")
                        pet_acq = tokens[1]
                        acq_avail_list = glob(
                            path.join(ses_path, "pet", "*" + pet_acq + "*")
                        )

                        if len(acq_avail_list) == 0:
                            row_to_append_df[m] = pd.Series("0")
                        else:
                            row_to_append_df[m] = pd.Series("1")
                # If the folder is not available but the modality is
                # in the list of the available one mark it as missing
                else:
                    if "pet" in mods_avail_dict:
                        for m in mods_avail_dict["pet"]:
                            row_to_append_df[m] = pd.Series("0")
                            mmt.add_missing_mod(ses, m)

            missing_mods_df = pd.concat([missing_mods_df, row_to_append_df])
            row_to_append_df = pd.DataFrame(columns=cols_dataframe)

        missing_mods_df = missing_mods_df[cols_dataframe]
        missing_mods_df.to_csv(
            path.join(out_dir, out_file_name + ses + ".tsv"),
            sep="\t",
            index=False,
            encoding="utf-8",
        )
        missing_mods_df = pd.DataFrame(columns=cols_dataframe)

    print_statistics(summary_file, len(subjects_paths_lists), sessions_found, mmt)
    print_longitudinal_analysis(
        analysis_file, bids_dir, out_dir, sessions_found, out_file_name
    )


def create_subs_sess_list(
    input_dir, output_dir, file_name=None, is_bids_dir=True, use_session_tsv=False
):
    """Create the file subject_session_list.tsv that contains the list of the visits for each subject for a BIDS or CAPS compliant dataset.

    Args:
        input_dir (str): Path to the BIDS or CAPS directory.
        output_dir (str): Path to the output directory
        file_name: name of the output file
        is_bids_dir (boolean): Specify if input_dir is a BIDS directory or
            not (i.e. a CAPS directory)
        use_session_tsv (boolean): Specify if the list uses the sessions listed in the sessions.tsv files
    """
    import os
    from glob import glob
    from os import path

    import pandas as pd

    os.makedirs(output_dir, exist_ok=True)

    if not file_name:
        file_name = "subjects_sessions_list.tsv"
    subjs_sess_tsv = open(path.join(output_dir, file_name), "w")
    subjs_sess_tsv.write("participant_id" + "\t" + "session_id" + "\n")

    if is_bids_dir:
        path_to_search = input_dir
    else:
        path_to_search = path.join(input_dir, "subjects")
    subjects_paths = glob(path.join(path_to_search, "*sub-*"))

    # Sort the subjects list
    subjects_paths.sort()

    if len(subjects_paths) == 0:
        raise IOError("Dataset empty or not BIDS/CAPS compliant.")

    for sub_path in subjects_paths:
        subj_id = sub_path.split(os.sep)[-1]

        if use_session_tsv:
            session_df = pd.read_csv(
                path.join(sub_path, subj_id + "_sessions.tsv"), sep="\t"
            )
            session_df.dropna(how="all", inplace=True)
            session_list = list(session_df["session_id"].to_numpy())
            for session in session_list:
                subjs_sess_tsv.write(subj_id + "\t" + session + "\n")

        else:
            sess_list = glob(path.join(sub_path, "*ses-*"))

            for ses_path in sess_list:
                session_name = ses_path.split(os.sep)[-1]
                subjs_sess_tsv.write(subj_id + "\t" + session_name + "\n")

    subjs_sess_tsv.close()


def center_nifti_origin(input_image, output_image):
    """Put the origin of the coordinate system at the center of the image.

    Args:
        input_image: path to the input image
        output_image: path to the output image (where the result will be stored)

    Returns:
        path of the output image created
    """
    import os
    from os.path import isfile

    import nibabel as nib
    import numpy as np
    from nibabel.spatialimages import ImageFileError

    error_str = None
    try:
        img = nib.load(input_image)
    except FileNotFoundError:
        error_str = f"No such file {input_image}"
    except ImageFileError:
        error_str = f"File {input_image} could not be read"

    except Exception as e:
        error_str = f"File {input_image} could not be loaded with nibabel: {e}"

    if not error_str:
        try:
            canonical_img = nib.as_closest_canonical(img)
            hd = canonical_img.header

            qform = np.zeros((4, 4))
            for i in range(1, 4):
                qform[i - 1, i - 1] = hd["pixdim"][i]
                qform[i - 1, 3] = -1.0 * hd["pixdim"][i] * hd["dim"][i] / 2.0
            new_img = nib.Nifti1Image(
                canonical_img.get_data(caching="unchanged"), affine=qform, header=hd
            )

            # Without deleting already-existing file, nib.save causes a severe bug on Linux system
            if isfile(output_image):
                os.remove(output_image)

            nib.save(new_img, output_image)
            if not isfile(output_image):
                error_str = (
                    f"NIfTI file created but Clinica could not save it to {output_image}. "
                    "Please check that the output folder has the correct permissions."
                )
        except Exception as e:
            error_str = (
                "File "
                + input_image
                + " could not be processed with nibabel: "
                + str(e)
            )

    return output_image, error_str


def center_all_nifti(bids_dir, output_dir, modality, center_all_files=False):
    """Center all the NIfTI images of the input BIDS folder into the empty output_dir specified in argument.

    All the files from bids_dir are copied into output_dir, then all the NIfTI images found are replaced by their
    centered version if their center is off the origin by more than 50 mm.

    Args:
        bids_dir: (str) path to bids directory
        output_dir: (str) path to EMPTY output directory
        modality: (list of str) modalities to convert
        center_all_files: (bool) center only files that may cause problem for SPM if false. If true, center all NIfTI

    Returns:
        List of the centered files
    """
    from glob import glob
    from os import listdir
    from os.path import basename, isdir, isfile, join
    from shutil import copy, copytree

    from clinica.utils.exceptions import ClinicaBIDSError
    from clinica.utils.inputs import check_bids_folder

    # output and input must be different, so that we do not mess with user's data
    if bids_dir == output_dir:
        raise ClinicaBIDSError("Input BIDS and output directories must be different")

    # check that input is a BIDS dir
    check_bids_folder(bids_dir)

    for f in listdir(bids_dir):
        if isdir(join(bids_dir, f)) and not isdir(join(output_dir, f)):
            copytree(join(bids_dir, f), join(output_dir, f), copy_function=copy)
        elif isfile(join(bids_dir, f)) and not isfile(join(output_dir, f)):
            copy(join(bids_dir, f), output_dir)

    pattern = join(output_dir, "**/*.nii*")
    nifti_files = glob(pattern, recursive=True)

    # Now filter this list by elements in modality list
    #   For each file:
    #       if any modality name (lowercase) is found in the basename of the file:
    #           keep the file
    nifti_files_filtered = [
        f
        for f in nifti_files
        if any(elem.lower() in basename(f).lower() for elem in modality)
    ]

    # Remove those who are centered
    if not center_all_files:
        nifti_files_filtered = [
            file for file in nifti_files_filtered if not is_centered(file)
        ]

    all_errors = []
    for f in nifti_files_filtered:
        print("Handling " + f)
        _, current_error = center_nifti_origin(f, f)
        if current_error:
            all_errors.append(current_error)
    if len(all_errors) > 0:
        final_error_msg = (
            "Clinica encountered "
            + str(len(all_errors))
            + " error(s) while trying to center all NIfTI images.\n"
        )
        for error in all_errors:
            final_error_msg += "\n" + error
        raise RuntimeError(final_error_msg)
    return nifti_files_filtered


def write_list_of_files(file_list, output_file):
    """Save `file_list` list of files into `output_file` text file.

    Args:
        file_list: (list of str) of path to files
        output_file: (str) path to the output txt file

    Returns:
        output_file
    """
    from os.path import isfile

    assert isinstance(file_list, list), "First argument must be a list"
    assert isinstance(output_file, str), "Second argument must be a str"
    if isfile(output_file):
        return None

    text_file = open(output_file, "w+")
    for created_file in file_list:
        text_file.write(created_file + "\n")
    text_file.close()
    return output_file


def check_relative_volume_location_in_world_coordinate_system(
    label_1,
    nifti_list1,
    label_2,
    nifti_list2,
    bids_dir,
    modality,
    skip_question=False,
):
    """
    Check if the NIfTI file list nifti_list1 and nifti_list2 provided in argument are not too far apart, otherwise coreg
    in SPM may fail. Norm between center of volumes of 2 files must be less than 80 mm.

    Args:
        label_1: label of the first nifti_list1 files (used in potential warning message)
        nifti_list1: first set of files
        label_2: label of the second nifti_list
        nifti_list2: second set of files, must be same length as nifti_list1
        bids_dir: bids directory (used in potential warning message)
        modality: string that must be used in argument of: clinica iotools bids --modality <MODALITY> (used in potential
                warning message)
        skip_question: bool, optional
            disable prompts for user input (default is False)
    """
    import sys
    from os.path import abspath, basename

    import numpy as np

    from clinica.utils.stream import cprint

    center_coordinate_1 = [get_world_coordinate_of_center(file) for file in nifti_list1]
    center_coordinate_2 = [get_world_coordinate_of_center(file) for file in nifti_list2]

    l2_norm = [
        np.linalg.norm(center_1 - center_2)
        for center_1, center_2 in zip(center_coordinate_1, center_coordinate_2)
    ]
    pairs_with_problems = [i for i, norm in enumerate(l2_norm) if norm > 80]

    if len(pairs_with_problems) > 0:
        warning_message = (
            f"It appears that {str(len(pairs_with_problems))} "
            "pairs of files have an important relative offset. "
            "SPM co-registration has a high probability to fail on these files:\n\n"
        )

        # File column width : 3 spaces more than the longest string to display
        file1_width = max(
            3 + len(label_1),
            3
            + max(
                len(basename(file))
                for file in [nifti_list1[k] for k in pairs_with_problems]
            ),
        )
        file2_width = max(
            3 + len(label_2),
            3
            + max(
                len(basename(file))
                for file in [nifti_list2[k] for k in pairs_with_problems]
            ),
        )

        norm_width = len("Relative distance")

        warning_message += (
            "%-"
            + str(file1_width)
            + "s%-"
            + str(file2_width)
            + "s%-"
            + str(norm_width)
            + "s"
        ) % (label_1, label_2, "Relative distance")

        warning_message += "\n" + "-" * (file1_width + file2_width + norm_width) + "\n"
        for file1, file2, norm in zip(
            [nifti_list1[k] for k in pairs_with_problems],
            [nifti_list2[k] for k in pairs_with_problems],
            [l2_norm[k] for k in pairs_with_problems],
        ):
            # Nice formatting as array
            # % escape character
            # - aligned to the left, with the size of the column
            # s = string, f = float
            # . for precision with float
            # https://docs.python.org/2/library/stdtypes.html#string-formatting for more information
            warning_message += (
                "%-"
                + str(file1_width)
                + "s%-"
                + str(file2_width)
                + "s%-"
                + str(norm_width)
                + ".2f\n"
            ) % (str(basename(file1)), str(basename(file2)), norm)
        warning_message += (
            "\nClinica provides a tool to counter this problem by replacing the center "
            "of the volume at the origin of the world coordinates.\nUse the following "
            "command line to correct the header of the faulty NIFTI volumes in a new folder:\n\n"
            f"`clinica iotools center-nifti {abspath(bids_dir)} {abspath(bids_dir)}_centered --modality {modality}`\n\n"
            "You will find more information on the command by typing `clinica iotools center-nifti` in the console."
        )
        cprint(msg=warning_message, lvl="warning")

        if not skip_question:
            if not click.confirm("Do you still want to launch the pipeline?"):
                click.echo("Clinica will now exit...")
                sys.exit(0)


def check_volume_location_in_world_coordinate_system(
    nifti_list: list,
    bids_dir: PathLike,
    modality: str = "t1w",
    skip_question: bool = False,
) -> bool:
    """Check if images are centered around the origin of the world coordinate
    Parameters
    ----
    nifti_list: list
        list of path to nifti files or path
<<<<<<< HEAD
    bids_dir: PathLike
        path to bids directory associated with this check
    modality: str, optional
        the modality of the image. Default='t1w'.
    skip_question: bool, optional
        if True, assume answer is yes. Default=False.
=======
    bids_dir: str
        path to bids directory associated with this check
    modality: str, optional
        the modality of the image. Default="t1w".
    skip_question: bool, optional
        if True, assume answer is yes. Default=False.

>>>>>>> 201219c5
    Returns
    -------
    bool
        True if they are centered, False otherwise
<<<<<<< HEAD
    Warns
    ------
    If volume is not centered on origin of the world coordinate system
=======

    Warns
    ------
    If volume is not centered on origin of the world coordinate system.

>>>>>>> 201219c5
    Notes
    -----
    the NIfTI file list provided in argument are approximately centered around the origin of the
    world coordinates. Otherwise, issues may arise with further processing such as SPM segmentation. When not centered,
    we warn the user of the problem propose to exit clinica to run clinica iotools center-nifti or to continue with the execution
    of the pipeline
    """

    import sys
    from os.path import abspath, basename

    import click
    import numpy as np

    flag_centered = True
    list_non_centered_files = [file for file in nifti_list if not is_centered(file)]
    if len(list_non_centered_files) > 0:
        centers = [
            get_world_coordinate_of_center(file) for file in list_non_centered_files
        ]
        l2_norm = [np.linalg.norm(center, ord=2) for center in centers]

        # File column width : 3 spaces more than the longest string to display
        file_width = 3 + max(len(basename(file)) for file in list_non_centered_files)

        # Center column width (with a fixed minimum size) : 3 spaces more than the longest string to display
        center_width = max(
            len("Coordinate of center") + 3,
            3 + max(len(str(center)) for center in centers),
        )

        warning_message = (
            f"It appears that {str(len(list_non_centered_files))} files "
            "have a center way out of the origin of the world coordinate system. SPM has a high "
            "probability to fail on these files (for co-registration or segmentation):\n\n"
        )
        warning_message += (
            "%-" + str(file_width) + "s%-" + str(center_width) + "s%-s"
        ) % ("File", "Coordinate of center", "Distance to origin")
        # 18 is the length of the string 'Distance to origin'
        warning_message += "\n" + "-" * (file_width + center_width + 18) + "\n"
        for file, center, l2 in zip(list_non_centered_files, centers, l2_norm):
            warning_message += (
                "%-" + str(file_width) + "s%-" + str(center_width) + "s%-25.2f\n"
            ) % (basename(file), str(center), l2)

        cmd_line = f"`clinica iotools center-nifti {abspath(bids_dir)} {abspath(bids_dir)}_centered --modality {modality}`"

        warning_message += (
            "\nIf you are trying to launch the t1-freesurfer pipeline, you can ignore this message "
            "if you do not want to run the pet-surface pipeline afterward."
        )

        warning_message += (
            "\nClinica provides a tool to counter this problem by replacing the center of the volume"
            " at the origin of the world coordinates.\nUse the following command line to correct the "
            f"header of the faulty NIFTI volumes in a new folder:\n{cmd_line}"
            "You will find more information on the command by typing "
            "clinica iotools center-nifti in the console."
        )

        click.echo(warning_message)

        flag_centered = False

        if not skip_question:
            if not click.confirm("Do you still want to launch the pipeline?"):
                click.echo("Clinica will now exit...")
                sys.exit(0)

    return flag_centered
<<<<<<< HEAD

=======
>>>>>>> 201219c5


def is_centered(nii_volume: PathLike, threshold_l2: int = 50) -> bool:
    """Checks if a NIfTI volume is centered on the origin of the world coordinate system.

    Parameters
    ---------
    nii_volume : PathLike
        path to NIfTI volume
    threshold_l2: int, optional
        Maximum distance between origin of the world coordinate system and the center of the volume to
        be considered centered. The threshold were SPM segmentation stops working is around 100 mm (it was determined empirically after several trials on a generated dataset), so default value is 50mm in order to have a security margin, even when dealing with co-registered files afterward.
    Returns
    -------
    bool :
        True if the volume is centered, False otherwise.

    Notes
    ------
    SPM has troubles to segment files if the center of the volume is not close from the origin of the world coordinate
    system. A series of experiment have been conducted: we take a volume whose center is on the origin of the world
    coordinate system. We add an offset using coordinates of affine matrix [0, 3], [1, 3], [2, 3] (or by modifying the
    header['srow_x'][3], header['srow_y'][3], header['srow_z'][3], this is strictly equivalent).
    It has been determined that volumes were still segmented with SPM when the L2 distance between origin and center of
    the volume did not exceed 100 mm. Above this distance, either the volume is either not segmented (SPM error), or the
    produced segmentation is wrong (not the shape of a brain anymore)
    """

    import numpy as np

    center = get_world_coordinate_of_center(nii_volume)

    distance_from_origin = np.linalg.norm(center, ord=2)

    return distance_from_origin < threshold_l2


def get_world_coordinate_of_center(nii_volume: PathLike) -> ndarray:
    """Extract the world coordinates of the center of the image.

    Parameters
    ---------
    nii_volume : PathLike
        path to nii volume

    Returns
    -------
    np.ndarray :
        coordinates in the world space
    References
    ------
    https://brainder.org/2012/09/23/the-nifti-file-format/
    """

    from os.path import isfile

    import nibabel as nib
    import numpy as np
    from nibabel.filebasedimages import ImageFileError

    from clinica.utils.exceptions import ClinicaException
    from clinica.utils.stream import cprint

    if not isfile(nii_volume):
        raise ClinicaException(
            f"The input {nii_volume} does not appear to be a path to a file."
        )

    try:
        orig_nifti = nib.load(nii_volume)
    except ImageFileError:
        cprint(
            msg=f"File {nii_volume} could not be read by nibabel. Is it a valid NIfTI file ?",
            lvl="warning",
        )
        return np.nan

    head = orig_nifti.header

    if isinstance(head, nib.freesurfer.mghformat.MGHHeader):
        # If MGH volume
        center_coordinates_world = vox_to_world_space_method_3_bis(
            head["dims"][0:3] / 2, head
        )
    else:
        # Standard NIfTI volume
        center_coordinates = get_center_volume(head)

        if head["qform_code"] > 0:
            center_coordinates_world = vox_to_world_space_method_2(
                center_coordinates, head
            )
        elif head["sform_code"] > 0:
            center_coordinates_world = vox_to_world_space_method_3(
                center_coordinates, head
            )
        elif head["sform_code"] == 0:
            center_coordinates_world = vox_to_world_space_method_1(
                center_coordinates, head
            )
        else:
            center_coordinates_world = np.nan
    return center_coordinates_world


def get_center_volume(header: Nifti1Header) -> ndarray:
    """Get the voxel coordinates of the center of the data, using header information.
    Parameters
    ----------
    header: Nifti1Header
            Contains image metadata
    Returns
    -------
    ndarray
        Voxel coordinates of the center of the volume
    """
    import numpy as np

    return np.array([x / 2 for x in header["dim"][1:4]])


def vox_to_world_space_method_1(
    coordinates_vol: ndarray, header: Nifti1Header
) -> ndarray:
    """Convert coordinates to world space
    Parameters
    ----------
    coordinates_vol: ndarray
        Coordinate in the volume (raw data)
    header: Nifti1Header
        Contains image metadata
    Returns
    -------
    ndarray
        Coordinates in the world space
    Notes
    -----
    This method is for compatibility with analyze and is not supposed to be used as the main orientation method. But it
    is used if sform_code = 0. The world coordinates are determined simply by scaling by the voxel size by their
    dimension stored in pixdim.
    References
    ----------
    https://brainder.org/2012/09/23/the-nifti-file-format/
    """
    import numpy as np

    return np.array(coordinates_vol) * np.array(
        header["pixdim"][1], header["pixdim"][2], header["pixdim"][3]
    )


def vox_to_world_space_method_2(
    coordinates_vol: ndarray, header: Nifti1Header
) -> ndarray:
    """Convert coordinates to world space (method 2)
    Parameters
    ----------
    coordinates_vol : ndarray
        Coordinate in the volume (raw data)
    header : Nifti1Header
        Image header containing metadata
    Returns
    -------
    ndarray
        Coordinates in the world space
    Notes
    -----
    This method is used when short qform_code is larger than zero. To get the coordinates, we multiply a rotation
    matrix (r_mat) by coordinates_vol, then perform Hadamard with pixel dimension pixdim (like in method 1). Then we add
    an offset (qoffset_x, qoffset_y, qoffset_z)
    """
    import numpy as np

    def get_r_matrix(h):
        """Get rotation matrix.
        More information here: https://brainder.org/2012/09/23/the-nifti-file-format/
        Parameters
        ----------
            h: header
        Returns
        -------
            Rotation matrix
        """
        b = h["quatern_b"]
        c = h["quatern_c"]
        d = h["quatern_d"]
        a = np.sqrt(1 - (b**2) - (c**2) - (d**2))
        r = np.zeros((3, 3))
        r[0, 0] = (a**2) + (b**2) - (c**2) - (d**2)
        r[0, 1] = 2 * ((b * c) - (a * d))
        r[0, 2] = 2 * ((b * d) + (a * c))
        r[1, 0] = 2 * ((b * c) + (a * d))
        r[1, 1] = (a**2) + (c**2) - (b**2) - (d**2)
        r[1, 2] = 2 * ((c * d) - (a * b))
        r[2, 0] = 2 * ((b * d) - (a * c))
        r[2, 1] = 2 * ((b * d) - (a * c))
        r[2, 2] = (a**2) + (d**2) - (b**2) - (c**2)
        return r

    i, j, k = coordinates_vol
    if header["qform_code"] > 0:
        r_mat = get_r_matrix(header)
    else:
        # Should never be reached
        raise ValueError("qform_code must be greater than 0 to use this method")
    q = header["pixdim"][0]
    if q not in [-1, 1]:
        print("q was " + str(q), ", now is 1")
        q = 1
    return np.dot(r_mat, np.array([i, j, q * k])) * np.array(
        header["pixdim"][1:4]
    ) + np.array([header["qoffset_x"], header["qoffset_y"], header["qoffset_z"]])


def vox_to_world_space_method_3(coordinates_vol: ndarray, header: Nifti1Header):
    """Convert coordinates to world space (method 3)
    Parameters
    ----------
    coordinates_vol : ndarray
        Coordinate in the volume (raw data)
    header : Nifti1Header
        Image header containing metadata
    Returns
    -------
    ndarray
        Coordinates in the world space
    Notes
    -----
    This method is used when sform_code is larger than zero. It relies on a full affine matrix, stored in the header in
    the fields srow_[x,y,y], to map voxel to world coordinates.
    When a nifti file is created with raw data and affine=..., this is this method that is used to decipher the
    voxel-to-world correspondence.
    """
    import numpy as np

    def get_aff_matrix(h: Nifti1Header) -> ndarray:
        """Get affine transformation matrix.
        Parameters
        ----------
            h : Nifti1Header
        Returns
        -------
        ndarray
            Affine transformation matrix
        References
        ----------
        https://brainder.org/2012/09/23/the-nifti-file-format/
        """
        mat = np.zeros((4, 4))
        mat[0, 0] = h["srow_x"][0]
        mat[0, 1] = h["srow_x"][1]
        mat[0, 2] = h["srow_x"][2]
        mat[0, 3] = h["srow_x"][3]
        mat[1, 0] = h["srow_y"][0]
        mat[1, 1] = h["srow_y"][1]
        mat[1, 2] = h["srow_y"][2]
        mat[1, 3] = h["srow_y"][3]
        mat[2, 0] = h["srow_z"][0]
        mat[2, 1] = h["srow_z"][1]
        mat[2, 2] = h["srow_z"][2]
        mat[2, 3] = h["srow_z"][3]
        mat[3, 3] = 1
        return mat

    if header["sform_code"] > 0:
        aff = get_aff_matrix(header)
    else:
        # Should never be reached
        raise ValueError("sform_code has a value > 0, so method 3 cannot be used")

    homogeneous_coord = np.concatenate(
        (np.array(coordinates_vol), np.array([1])), axis=0
    )
    return np.dot(aff, homogeneous_coord)[0:3]


def vox_to_world_space_method_3_bis(coordinates_vol: ndarray, header: Nifti1Header):
    """
    Convert coordinates to world space (method 3 bis).

    Parameters
    ----------
    coordinates_vol : ndarray
        Coordinate in the volume (raw data)
    header : Nifti1Header
        Image header containing metadata
    Returns
    -------
    ndarray
        Coordinates in the world space
    Notes
    -----
    This method relies on the same technique as method 3, but for images created by FreeSurfer (MGHImage, MGHHeader).
    """
    import numpy as np

    affine_transformation_matrix = header.get_affine()
    homogeneous_coord = np.concatenate(
        (np.array(coordinates_vol), np.array([1])), axis=0
    )
    return np.dot(affine_transformation_matrix, homogeneous_coord)[0:3]<|MERGE_RESOLUTION|>--- conflicted
+++ resolved
@@ -1,10 +1,6 @@
 """Data handling scripts."""
 
 from os import PathLike
-<<<<<<< HEAD
-=======
-from typing import Union
->>>>>>> 201219c5
 
 import click
 from nibabel.nifti1 import Nifti1Header
@@ -1028,14 +1024,6 @@
     ----
     nifti_list: list
         list of path to nifti files or path
-<<<<<<< HEAD
-    bids_dir: PathLike
-        path to bids directory associated with this check
-    modality: str, optional
-        the modality of the image. Default='t1w'.
-    skip_question: bool, optional
-        if True, assume answer is yes. Default=False.
-=======
     bids_dir: str
         path to bids directory associated with this check
     modality: str, optional
@@ -1043,22 +1031,15 @@
     skip_question: bool, optional
         if True, assume answer is yes. Default=False.
 
->>>>>>> 201219c5
     Returns
     -------
     bool
         True if they are centered, False otherwise
-<<<<<<< HEAD
-    Warns
-    ------
-    If volume is not centered on origin of the world coordinate system
-=======
 
     Warns
     ------
     If volume is not centered on origin of the world coordinate system.
 
->>>>>>> 201219c5
     Notes
     -----
     the NIfTI file list provided in argument are approximately centered around the origin of the
@@ -1130,10 +1111,6 @@
                 sys.exit(0)
 
     return flag_centered
-<<<<<<< HEAD
-
-=======
->>>>>>> 201219c5
 
 
 def is_centered(nii_volume: PathLike, threshold_l2: int = 50) -> bool:
