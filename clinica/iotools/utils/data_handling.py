# coding: utf8

"""Data handling scripts."""

import click


def compute_default_filename(out_path):
    from os import path

    abspath = path.abspath(out_path)
    # If given path is a directory, append a filename
    if path.isdir(abspath):
        tsv_path = path.join(out_path, "merge.tsv")
    elif "." not in path.basename(abspath):
        tsv_path = f"{out_path}.tsv"
    else:
        if path.splitext(out_path)[1] != ".tsv":
            raise TypeError("Output path extension must be tsv.")
        tsv_path = out_path

    return tsv_path


def create_merge_file(
    bids_dir,
    out_tsv,
    caps_dir=None,
    tsv_file=None,
    pipelines=None,
    ignore_scan_files=False,
    ignore_sessions_files=False,
    **kwargs,
):
    """Merge all the TSV files containing clinical data of a BIDS compliant dataset and store the result inside a TSV file.

    Args:
        bids_dir: path to the BIDS folder
        out_tsv: path to the output tsv file
        caps_dir: path to the CAPS folder (optional)
        tsv_file: TSV file containing the subjects with their sessions (optional)
        ignore_scan_files: If True the information related to scans is not read (optional)
        ignore_sessions_files: If True the information related to sessions and scans is not read (optional)
        pipelines: when adding CAPS information, indicates the pipelines that will be merged (optional)
    """
    import json
    import os
    from os import path

    import numpy as np
    import pandas as pd

    from clinica.utils.participant import get_subject_session_list
    from clinica.utils.stream import cprint

    from .pipeline_handling import DatasetError

    if caps_dir is not None:
        if not path.isdir(caps_dir):
            raise IOError("The path to the CAPS directory is wrong")

    if not os.path.isfile(path.join(bids_dir, "participants.tsv")):
        raise IOError("participants.tsv not found in the specified BIDS directory")
    participants_df = pd.read_csv(path.join(bids_dir, "participants.tsv"), sep="\t")

    sessions, subjects = get_subject_session_list(
        bids_dir, ss_file=tsv_file, use_session_tsv=True
    )
    sub_ses_df = pd.DataFrame(
        [[subject, session] for subject, session in zip(subjects, sessions)],
        columns=["participant_id", "session_id"],
    )
    sub_ses_df.set_index(["participant_id", "session_id"], inplace=True)

    out_path = compute_default_filename(out_tsv)
    out_dir = path.dirname(out_path)
    if len(out_dir) > 0:
        os.makedirs(out_dir, exist_ok=True)

    merged_df = pd.DataFrame(columns=participants_df.columns.values)

    # BIDS part
    for subject, subject_df in sub_ses_df.groupby(level=0):
        sub_path = path.join(bids_dir, subject)
        row_participant_df = participants_df[
            participants_df["participant_id"] == subject
        ]
        row_participant_df.reset_index(inplace=True, drop=True)
        if len(row_participant_df) == 0:
            cprint(
                msg=f"Participant {subject} does not exist in participants.tsv",
                lvl="warning",
            )
            row_participant_df = pd.DataFrame([[subject]], columns=["participant_id"])

        if ignore_sessions_files:
            for _, session in subject_df.index.values:
                row_session_df = pd.DataFrame([[session]], columns=["session_id"])

                row_df = pd.concat([row_participant_df, row_session_df], axis=1)
                merged_df = merged_df.append(row_df)

        else:
            sessions_df = pd.read_csv(
                path.join(sub_path, f"{subject}_sessions.tsv"), sep="\t"
            )

            for _, session in subject_df.index.values:
                row_session_df = sessions_df[sessions_df.session_id == session]
                row_session_df.reset_index(inplace=True, drop=True)
                if len(row_session_df) == 0:
                    raise DatasetError(
                        sessions_df.loc[0, "session_id"] + " / " + session
                    )

                # Read scans TSV files
                scan_path = path.join(
                    bids_dir,
                    subject,
                    session,
                    f"{subject}_{session}_scans.tsv",
                )
                if path.isfile(scan_path) and not ignore_scan_files:
                    scans_dict = dict()
                    scans_df = pd.read_csv(scan_path, sep="\t")
                    for idx in scans_df.index.values:
                        filepath = scans_df.loc[idx, "filename"]
                        if filepath.endswith(".nii.gz"):
                            filename = path.basename(filepath).split(".")[0]
                            modality = "_".join(filename.split("_")[2::])
                            for col in scans_df.columns.values:
                                if col == "filename":
                                    pass
                                else:
                                    value = scans_df.loc[idx, col]
                                    new_col_name = f"{modality}_{col}"
                                    scans_dict.update({new_col_name: value})
                            json_path = path.join(
                                bids_dir,
                                subject,
                                session,
                                filepath.split(".")[0] + ".json",
                            )
                            if path.exists(json_path):
                                with open(json_path, "r") as f:
                                    json_dict = json.load(f)
                                for key, value in json_dict.items():
                                    new_col_name = f"{modality}_{key}"
                                    scans_dict.update({new_col_name: value})
                    scans_dict = {
                        str(key): str(value) for key, value in scans_dict.items()
                    }
                    row_scans_df = pd.DataFrame(scans_dict, index=[0])
                else:
                    row_scans_df = pd.DataFrame()

                row_df = pd.concat(
                    [row_participant_df, row_session_df, row_scans_df], axis=1
                )
                merged_df = merged_df.append(row_df)

    # Put participant_id and session_id first
    col_list = merged_df.columns.values.tolist()
    col_list.insert(0, col_list.pop(col_list.index("participant_id")))
    col_list.insert(1, col_list.pop(col_list.index("session_id")))
    merged_df = merged_df[col_list]

    tmp = merged_df.select_dtypes(include=[np.number])
    # Round numeric values in dataframe to 6 decimal values
    merged_df.loc[:, tmp.columns] = np.round(tmp, 6)
    merged_df.to_csv(out_path, sep="\t", index=False)
    cprint("End of BIDS information merge.", lvl="debug")

    merged_df.reset_index(drop=True, inplace=True)

    # CAPS
    if caps_dir is not None:
        # Call the different pipelines
        from .pipeline_handling import (
            pet_volume_pipeline,
            t1_freesurfer_pipeline,
            t1_volume_pipeline,
        )

        pipeline_options = {
            "t1-volume": t1_volume_pipeline,
            "pet-volume": pet_volume_pipeline,
            "t1-freesurfer": t1_freesurfer_pipeline,
        }
        merged_summary_df = pd.DataFrame()
        if not pipelines:
            for pipeline_name, pipeline_fn in pipeline_options.items():
                merged_df, summary_df = pipeline_fn(caps_dir, merged_df, **kwargs)
<<<<<<< HEAD
                if (summary_df is not None) and (not summary_df.empty):
                    merged_summary_df = pd.concat([merged_summary_df, summary_df])

                if summary_df is None or len(summary_df) == 0:
=======
                if summary_df is not None and not summary_df.empty:
                    merged_summary_df = pd.concat([merged_summary_df, summary_df])

                if summary_df is None or summary_df.empty:
>>>>>>> f0d6066f
                    cprint(
                        f"{pipeline_name} outputs were not found in the CAPS folder."
                    )
        else:
            for pipeline in pipelines:
                merged_df, summary_df = pipeline_options[pipeline](
                    caps_dir, merged_df, **kwargs
                )
                merged_summary_df = pd.concat([merged_summary_df, summary_df])

        n_atlas = len(merged_summary_df)
        if n_atlas == 0:
            raise FileNotFoundError(
                "No outputs were found for any pipeline in the CAPS folder. "
                "The output only contains BIDS information."
            )
        columns = merged_df.columns.values.tolist()
        merged_summary_df.reset_index(inplace=True, drop=True)
        for idx in merged_summary_df.index:
            first_column_name = merged_summary_df.loc[idx, "first_column_name"]
            last_column_name = merged_summary_df.loc[idx, "last_column_name"]
            merged_summary_df.loc[idx, "first_column_index"] = columns.index(
                first_column_name
            )
            merged_summary_df.loc[idx, "last_column_index"] = columns.index(
                last_column_name
            )

        summary_path = path.splitext(out_path)[0] + "_summary.tsv"
        merged_summary_df.to_csv(summary_path, sep="\t", index=False)

        tmp = merged_df.select_dtypes(include=[np.number])
        # Round numeric values in dataframe to 12 floating point values
        merged_df.loc[:, tmp.columns] = np.round(tmp, 12)
        merged_df.to_csv(out_path, sep="\t")
        cprint("End of CAPS information merge.", lvl="debug")


def find_mods_and_sess(bids_dir):
    """Find all the modalities and sessions available for a given BIDS dataset.

    Args:
        bids_dir: path to the BIDS dataset

    Returns:
        mods_dict: a dictionary that stores the sessions and modalities found and has the following structure.
    Example:
    {
        'sessions': ['ses-M00', 'ses-M18'],
        'fmap': ['fmap'],
        'anat': ['flair', 't1w'],
        'func': ['func_task-rest'],
        'dwi': ['dwi']
    }

    """
    import os
    from glob import glob
    from os import path

    mods_dict = {}
    mods_list = []
    subjects_paths_lists = glob(path.join(bids_dir, "*sub-*"))

    for sub_path in subjects_paths_lists:
        ses_paths = glob(path.join(sub_path, "*ses-*"))
        for session in ses_paths:
            ses_name = session.split(os.sep)[-1]
            mods_avail = []
            if "sessions" in mods_dict:
                if ses_name not in mods_dict["sessions"]:
                    mods_dict["sessions"].append(ses_name)
            else:
                mods_dict.update({"sessions": [ses_name]})
            mods_paths_folders = glob(path.join(session, "*/"))

            for p in mods_paths_folders:
                p = p[:-1]
                mods_avail.append(p.split("/").pop())

            if "func" in mods_avail:
                list_funcs_paths = glob(path.join(session, "func", "*bold.nii.gz"))
                for func_path in list_funcs_paths:
                    func_name = func_path.split(os.sep)[-1]
                    func_name_tokens = func_name.split("_")
                    func_task = func_name_tokens[2]
                    if "func" in mods_dict:
                        if "func_" + func_task not in mods_dict["func"]:
                            mods_dict["func"].append("func_" + func_task)
                    else:
                        mods_dict.update({"func": ["func_" + func_task]})

                    if "func_" + func_task not in mods_list:
                        mods_list.append("func_" + func_task)

            if "dwi" in mods_avail:
                if "dwi" not in mods_dict:
                    mods_dict.update({"dwi": ["dwi"]})
                if "dwi" not in mods_list:
                    mods_list.append("dwi")

            if "fmap" in mods_avail:
                if "fmap" not in mods_dict:
                    mods_dict.update({"fmap": ["fmap"]})
                if "fmap" not in mods_list:
                    mods_list.append("fmap")

            if "pet" in mods_avail:
                list_pet_paths = glob(path.join(session, "pet", "*pet.nii.gz"))
                for pet_path in list_pet_paths:
                    pet_name = pet_path.split(os.sep)[-1].split(".")[0]
                    pet_name_tokens = pet_name.split("_")
                    pet_acq = pet_name_tokens[3]
                    if "pet" in mods_dict:
                        if "pet_" + pet_acq not in mods_dict["pet"]:
                            mods_dict["pet"].append("pet_" + pet_acq)
                    else:
                        mods_dict.update({"pet": ["pet_" + pet_acq]})

                    if "pet_" + pet_acq not in mods_list:
                        mods_list.append("pet_" + pet_acq)

            if "anat" in mods_avail:
                anat_files_paths = glob(path.join(session, "anat", "*"))

                for anat_file in anat_files_paths:
                    anat_name = anat_file.split(os.sep)[-1]

                    # Extract the name of the file without the extension
                    if ".nii.gz" in anat_name:
                        anat_name = anat_name.replace(".nii.gz", "")
                        anat_ext = "nii.gz"
                    else:
                        anat_name = os.path.splitext(anat_name.split(os.sep)[-1])[0]
                        anat_ext = os.path.splitext(anat_name.split(os.sep)[-1])[1]

                    if anat_ext != "json":
                        file_parts = anat_name.split("_")
                        anat_type = str.lower(file_parts[len(file_parts) - 1])
                        if "anat" in mods_dict:
                            if anat_type not in mods_dict["anat"]:
                                anat_aval = mods_dict["anat"]
                                anat_aval.append(anat_type)
                                mods_dict.update({"anat": anat_aval})
                        else:
                            mods_dict.update({"anat": [anat_type]})

                        if anat_type not in mods_list:
                            mods_list.append(anat_type)

    return mods_dict


def compute_missing_processing(bids_dir, caps_dir, out_file):
    """
    Compute the list of missing processing for each subject in a CAPS compliant dataset

    Args:
        bids_dir: path to the BIDS directory.
        caps_dir: path to the CAPS directory.
        out_file: path to the output file (filename included).
    """
    from glob import glob
    from os import listdir, path, sep

    import pandas as pd

    if path.exists(path.join(caps_dir, "groups")):
        groups = listdir(path.join(caps_dir, "groups"))
    else:
        groups = list()
    output_df = pd.DataFrame()

    # Retrieve pet tracers avail
    mods_and_sess = find_mods_and_sess(bids_dir)
    mods_and_sess.pop("sessions")
    mods_avail_dict = mods_and_sess
    trc_avail = [
        j.split("_")[1] for i in mods_avail_dict.values() for j in i if "pet" in j
    ]
    print(trc_avail)

    subjects_paths = glob(path.join(caps_dir, "subjects", "sub-*"))
    for subject_path in subjects_paths:
        participant_id = subject_path.split(sep)[-1]
        sessions_paths = glob(path.join(subject_path, "ses-*"))
        for session_path in sessions_paths:
            session_id = session_path.split(sep)[-1]
            row_df = pd.DataFrame(
                [[participant_id, session_id]], columns=["participant_id", "session_id"]
            )

            # Check t1-volume outputs
            if path.exists(path.join(session_path, "t1", "spm", "segmentation")):
                row_df.loc[0, "t1-volume-segmentation"] = "1"
                for group in groups:
                    group_id = group.split("-")[-1]
                    if path.exists(
                        path.join(
                            session_path,
                            "t1",
                            "spm",
                            "dartel",
                            group,
                            f"{participant_id}_{session_id}_T1w_target-{group_id}_transformation-forward_deformation.nii.gz",
                        )
                    ):
                        row_df.loc[0, f"t1-volume-register-dartel_{group}"] = "1"
                        dartel2mni = glob(
                            path.join(
                                session_path,
                                "t1",
                                "spm",
                                "dartel",
                                group,
                                f"{participant_id}_{session_id}_T1w_segm-*_space-Ixi549Space_modulated-*_probability.nii.gz",
                            )
                        )
                        if len(dartel2mni) > 0:
                            row_df.loc[0, f"t1-volume-dartel2mni_{group}"] = "1"
                            if path.exists(
                                path.join(
                                    session_path,
                                    "t1",
                                    "spm",
                                    "dartel",
                                    group,
                                    "atlas_statistics",
                                )
                            ):
                                row_df.loc[0, f"t1-volume-parcellation_{group}"] = "1"
                            else:
                                row_df.loc[0, f"t1-volume-parcellation_{group}"] = "0"
                        else:
                            row_df.loc[0, f"t1-volume-dartel2mni_{group}"] = "0"
                            row_df.loc[0, f"t1-volume-parcellation_{group}"] = "0"
                    else:
                        row_df.loc[0, f"t1-volume-register-dartel_{group}"] = "0"
                        row_df.loc[0, f"t1-volume-dartel2mni_{group}"] = "0"
                        row_df.loc[0, f"t1-volume-parcellation_{group}"] = "0"
            else:
                row_df.loc[0, "t1-volume-segmentation"] = "0"
                for group in groups:
                    row_df.loc[0, f"t1-volume-register-dartel_{group}"] = "0"
                    row_df.loc[0, f"t1-volume-dartel2mni_{group}"] = "0"
                    row_df.loc[0, f"t1-volume-parcellation_{group}"] = "0"

            # Check t1-linear outputs
            if path.exists(path.join(session_path, "t1_linear")):
                row_df.loc[0, "t1-linear"] = "1"
            else:
                row_df.loc[0, "t1-linear"] = "0"

            # Check t1-freesurfer outputs
            if path.exists(path.join(session_path, "t1", "freesurfer_cross_sectional")):
                row_df.loc[0, "t1-freesurfer"] = "1"
            else:
                row_df.loc[0, "t1-freesurfer"] = "0"

            # Check pet-volume outputs
            for group in groups:
                for trc in trc_avail:
                    for pvc in [True, False]:
                        pet_pattern = path.join(
                            session_path, "pet", "preprocessing", group, f"*{trc}*"
                        )
                        pet_paths = glob(pet_pattern)
                        if pvc:
                            pet_paths = [
                                pet_path for pet_path in pet_paths if "pvc" in pet_path
                            ]
                        else:
                            pet_paths = [
                                pet_path
                                for pet_path in pet_paths
                                if "pvc" not in pet_path
                            ]

                        if len(pet_paths) > 0:
                            row_df.loc[0, f"pet-volume_{trc}_{group}_pvc-{pvc}"] = "1"
                        else:
                            row_df.loc[0, f"pet-volume_{trc}_{group}_pvc-{pvc}"] = "0"

            # Check pet-surface outputs
            for trc in trc_avail:
                pet_pattern = path.join(session_path, "pet", "surface", f"*{trc}*")
                if len(glob(pet_pattern)) > 0:
                    row_df.loc[0, f"pet-surface_{trc}"] = "1"
                else:
                    row_df.loc[0, f"pet-surface_{trc}"] = "0"

            output_df = pd.concat([output_df, row_df])

    output_df.sort_values(["participant_id", "session_id"], inplace=True)
    output_df.to_csv(out_file, sep="\t", index=False)


def compute_missing_mods(bids_dir, out_dir, output_prefix=""):
    """Compute the list of missing modalities for each subject in a BIDS compliant dataset.

    Args:
        bids_dir: path to the BIDS directory
        out_dir: path to the output folder
        output_prefix: string that replace the default prefix ('missing_mods_') in the name of all the output files
    created
    """
    import os
    from glob import glob
    from os import path

    import pandas as pd

    from ..converter_utils import (
        MissingModsTracker,
        print_longitudinal_analysis,
        print_statistics,
    )

    os.makedirs(out_dir, exist_ok=True)

    # Find all the modalities and sessions available for the input dataset
    mods_and_sess = find_mods_and_sess(bids_dir)
    sessions_found = mods_and_sess["sessions"]
    mods_and_sess.pop("sessions")
    mods_avail_dict = mods_and_sess
    mods_avail = [j for i in mods_avail_dict.values() for j in i]
    cols_dataframe = mods_avail[:]
    cols_dataframe.insert(0, "participant_id")
    mmt = MissingModsTracker(sessions_found, mods_avail)

    if output_prefix == "":
        out_file_name = "missing_mods_"
    else:
        out_file_name = output_prefix + "_"

    summary_file = open(path.join(out_dir, out_file_name + "summary.txt"), "w")
    analysis_file = open(path.join(out_dir, "analysis.txt"), "w")
    missing_mods_df = pd.DataFrame(columns=cols_dataframe)
    row_to_append_df = pd.DataFrame(columns=cols_dataframe)
    subjects_paths_lists = glob(path.join(bids_dir, "*sub-*"))
    subjects_paths_lists.sort()

    if len(subjects_paths_lists) == 0:
        raise IOError("No subjects found or dataset not BIDS complaint.")
    # Check the modalities available for each session
    for ses in sessions_found:
        for sub_path in subjects_paths_lists:
            mods_avail_bids = []
            subj_id = sub_path.split(os.sep)[-1]
            row_to_append_df["participant_id"] = pd.Series(subj_id)
            ses_path_avail = glob(path.join(sub_path, ses))
            if len(ses_path_avail) == 0:
                mmt.increase_missing_ses(ses)
                for mod in mods_avail:
                    row_to_append_df[mod] = pd.Series("0")
            else:

                ses_path = ses_path_avail[0]
                mods_paths_folders = glob(path.join(ses_path, "*/"))

                for p in mods_paths_folders:
                    p = p[:-1]
                    mods_avail_bids.append(p.split("/").pop())

                # Check if a modality folder is available and if is empty
                if "func" in mods_avail_bids:
                    # Extract all the task available
                    for m in mods_avail_dict["func"]:
                        tokens = m.split("_")
                        task_name = tokens[1]
                        task_avail_list = glob(
                            path.join(ses_path, "func", "*" + task_name + "*")
                        )

                        if len(task_avail_list) == 0:
                            row_to_append_df[m] = pd.Series("0")
                        else:
                            row_to_append_df[m] = pd.Series("1")
                # If the folder is not available but the modality is
                # in the list of the available one mark it as missing
                else:
                    if "func" in mods_avail_dict:
                        for m in mods_avail_dict["func"]:
                            row_to_append_df[m] = pd.Series("0")
                        mmt.add_missing_mod(ses, m)

                if "dwi" in mods_avail_bids:
                    row_to_append_df["dwi"] = pd.Series("1")
                else:
                    if "dwi" in mods_avail:
                        row_to_append_df["dwi"] = pd.Series("0")
                        mmt.add_missing_mod(ses, "dwi")

                if "anat" in mods_avail_bids:
                    for m in mods_avail_dict["anat"]:
                        anat_aval_list = glob(path.join(ses_path, "anat", "*.nii.gz"))
                        anat_aval_list = [
                            elem for elem in anat_aval_list if m.lower() in elem.lower()
                        ]
                        if len(anat_aval_list) > 0:
                            row_to_append_df[m] = pd.Series("1")
                        else:
                            row_to_append_df[m] = pd.Series("0")
                            mmt.add_missing_mod(ses, m)
                else:
                    if "anat" in mods_avail_dict:
                        for m in mods_avail_dict["anat"]:
                            row_to_append_df[m] = pd.Series("0")
                            mmt.add_missing_mod(ses, m)

                if "fmap" in mods_avail_bids:
                    row_to_append_df["fmap"] = pd.Series("1")
                else:
                    if "fmap" in mods_avail:
                        row_to_append_df["fmap"] = pd.Series("0")
                        mmt.add_missing_mod(ses, "fmap")
                if "pet" in mods_avail_bids:
                    # Extract all the task available
                    for m in mods_avail_dict["pet"]:
                        tokens = m.split("_")
                        pet_acq = tokens[1]
                        acq_avail_list = glob(
                            path.join(ses_path, "pet", "*" + pet_acq + "*")
                        )

                        if len(acq_avail_list) == 0:
                            row_to_append_df[m] = pd.Series("0")
                        else:
                            row_to_append_df[m] = pd.Series("1")
                # If the folder is not available but the modality is
                # in the list of the available one mark it as missing
                else:
                    if "pet" in mods_avail_dict:
                        for m in mods_avail_dict["pet"]:
                            row_to_append_df[m] = pd.Series("0")
                        mmt.add_missing_mod(ses, m)

            missing_mods_df = missing_mods_df.append(row_to_append_df)
            row_to_append_df = pd.DataFrame(columns=cols_dataframe)

        missing_mods_df = missing_mods_df[cols_dataframe]
        missing_mods_df.to_csv(
            path.join(out_dir, out_file_name + ses + ".tsv"),
            sep="\t",
            index=False,
            encoding="utf-8",
        )
        missing_mods_df = pd.DataFrame(columns=cols_dataframe)

    print_statistics(summary_file, len(subjects_paths_lists), sessions_found, mmt)
    print_longitudinal_analysis(
        analysis_file, bids_dir, out_dir, sessions_found, out_file_name
    )


def create_subs_sess_list(
    input_dir, output_dir, file_name=None, is_bids_dir=True, use_session_tsv=False
):
    """Create the file subject_session_list.tsv that contains the list of the visits for each subject for a BIDS or CAPS compliant dataset.

    Args:
        input_dir (str): Path to the BIDS or CAPS directory.
        output_dir (str): Path to the output directory
        file_name: name of the output file
        is_bids_dir (boolean): Specify if input_dir is a BIDS directory or
            not (i.e. a CAPS directory)
        use_session_tsv (boolean): Specify if the list uses the sessions listed in the sessions.tsv files
    """
    import os
    from glob import glob
    from os import path

    import pandas as pd

    os.makedirs(output_dir, exist_ok=True)

    if not file_name:
        file_name = "subjects_sessions_list.tsv"
    subjs_sess_tsv = open(path.join(output_dir, file_name), "w")
    subjs_sess_tsv.write("participant_id" + "\t" + "session_id" + "\n")

    if is_bids_dir:
        path_to_search = input_dir
    else:
        path_to_search = path.join(input_dir, "subjects")
    subjects_paths = glob(path.join(path_to_search, "*sub-*"))

    # Sort the subjects list
    subjects_paths.sort()

    if len(subjects_paths) == 0:
        raise IOError("Dataset empty or not BIDS/CAPS compliant.")

    for sub_path in subjects_paths:
        subj_id = sub_path.split(os.sep)[-1]

        if use_session_tsv:
            session_df = pd.read_csv(
                path.join(sub_path, subj_id + "_sessions.tsv"), sep="\t"
            )
            session_list = list(session_df["session_id"].to_numpy())
            for session in session_list:
                subjs_sess_tsv.write(subj_id + "\t" + session + "\n")

        else:
            sess_list = glob(path.join(sub_path, "*ses-*"))

            for ses_path in sess_list:
                session_name = ses_path.split(os.sep)[-1]
                subjs_sess_tsv.write(subj_id + "\t" + session_name + "\n")

    subjs_sess_tsv.close()


def center_nifti_origin(input_image, output_image):
    """Put the origin of the coordinate system at the center of the image.

    Args:
        input_image: path to the input image
        output_image: path to the output image (where the result will be stored)

    Returns:
        path of the output image created
    """
    import os
    from os.path import isfile

    import nibabel as nib
    import numpy as np
    from nibabel.spatialimages import ImageFileError

    error_str = None
    try:
        img = nib.load(input_image)
    except FileNotFoundError:
        error_str = f"No such file {input_image}"
    except ImageFileError:
        error_str = f"File {input_image} could not be read"

    except Exception as e:
        error_str = f"File {input_image} could not be loaded with nibabel: {e}"

    if not error_str:
        try:
            canonical_img = nib.as_closest_canonical(img)
            hd = canonical_img.header

            qform = np.zeros((4, 4))
            for i in range(1, 4):
                qform[i - 1, i - 1] = hd["pixdim"][i]
                qform[i - 1, 3] = -1.0 * hd["pixdim"][i] * hd["dim"][i] / 2.0
            new_img = nib.Nifti1Image(
                canonical_img.get_data(caching="unchanged"), affine=qform, header=hd
            )

            # Without deleting already-existing file, nib.save causes a severe bug on Linux system
            if isfile(output_image):
                os.remove(output_image)

            nib.save(new_img, output_image)
            if not isfile(output_image):
                error_str = (
                    f"NIfTI file created but Clinica could not save it to {output_image}. "
                    "Please check that the output folder has the correct permissions."
                )
        except Exception as e:
            error_str = (
                "File "
                + input_image
                + " could not be processed with nibabel: "
                + str(e)
            )

    return output_image, error_str


def center_all_nifti(bids_dir, output_dir, modality, center_all_files=False):
    """Center all the NIfTI images of the input BIDS folder into the empty output_dir specified in argument.

    All the files from bids_dir are copied into output_dir, then all the NIfTI images we can found are replaced by their
    centered version if their center if off the origin by more than 50 mm.

    Args:
        bids_dir: (str) path to bids directory
        output_dir: (str) path to EMPTY output directory
        modality: (list of str) modalities to convert
        center_all_files: (bool) center only files that may cause problem for SPM if false. If true, center all NIfTI

    Returns:
        List of the centered files
    """
    from glob import glob
    from os import listdir
    from os.path import basename, isdir, isfile, join
    from shutil import copy2, copytree

    from clinica.utils.exceptions import ClinicaBIDSError
    from clinica.utils.inputs import check_bids_folder

    # output and input must be different, so that we do not mess with user's data
    if bids_dir == output_dir:
        raise ClinicaBIDSError("Input BIDS and output directories must be different")

    # check that input is a BIDS dir
    check_bids_folder(bids_dir)

    for f in listdir(bids_dir):
        if isdir(join(bids_dir, f)) and not isdir(join(output_dir, f)):
            copytree(join(bids_dir, f), join(output_dir, f))
        elif isfile(join(bids_dir, f)) and not isfile(join(output_dir, f)):
            copy2(join(bids_dir, f), output_dir)

    pattern = join(output_dir, "**/*.nii*")
    nifti_files = glob(pattern, recursive=True)

    # Now filter this list by elements in modality list
    #   For each file:
    #       if any modality name (lowercase) is found in the basename of the file:
    #           keep the file
    nifti_files_filtered = [
        f
        for f in nifti_files
        if any(elem.lower() in basename(f).lower() for elem in modality)
    ]

    # Remove those who are centered
    if not center_all_files:
        nifti_files_filtered = [
            file for file in nifti_files_filtered if not is_centered(file)
        ]

    all_errors = []
    for f in nifti_files_filtered:
        print("Handling " + f)
        _, current_error = center_nifti_origin(f, f)
        if current_error:
            all_errors.append(current_error)
    if len(all_errors) > 0:
        final_error_msg = (
            "Clinica encoutered "
            + str(len(all_errors))
            + " error(s) while trying to center all NIfTI images.\n"
        )
        for error in all_errors:
            final_error_msg += "\n" + error
        raise RuntimeError(final_error_msg)
    return nifti_files_filtered


def are_far_appart(file1, file2, threshold=80):
    """Tell if 2 files have a center located at more than a threshold distance.

    Args:
        file1: (str) path to the first nifti file
        file2: (str) path to the second nifti file
        threshold: threshold to consider whether 2 files are too far appart

    Returns:
        True if distance between `file1` and `file2` is greter than `threshold`, False otherwise.
    """
    from os.path import isfile

    import numpy as np

    assert isfile(file1)
    assert isfile(file2)

    center1 = get_world_coordinate_of_center(file1)
    center2 = get_world_coordinate_of_center(file2)

    return np.linalg.norm(center2 - center1, ord=2) > threshold


def write_list_of_files(file_list, output_file):
    """Save `file_list` list of files into `output_file` text file.

    Args:
        file_list: (list of str) of path to files
        output_file: (str) path to the output txt file

    Returns:
        output_file
    """
    from os.path import isfile

    assert isinstance(file_list, list), "First argument must be a list"
    assert isinstance(output_file, str), "Second argument must be a str"
    if isfile(output_file):
        return None

    text_file = open(output_file, "w+")
    for created_file in file_list:
        text_file.write(created_file + "\n")
    text_file.close()
    return output_file


def check_relative_volume_location_in_world_coordinate_system(
    label_1, nifti_list1, label_2, nifti_list2, bids_dir, modality
):
    """
    Check if the NIfTI file list nifti_list1 and nifti_list2 provided in argument are not too far apart (otherwise coreg
    in SPM may fail. Norm between center of volumes of 2 files must be less than 80 mm.

    Args:
        label_1: label of the first nifti_list1 files (used in potential warning message)
        nifti_list1: first set of files
        label_2: label of the second nifti_list
        nifti_list2: second set of files, must be same length as nifti_list1
        bids_dir: bids directory (used in potential warning message)
        modality: string that must be used in argument of: clinica iotools bids --modality MODALITY (used in potential
                warning message)
    """
    import sys
    from os.path import abspath, basename

    import numpy as np

    from clinica.utils.stream import cprint

    center_coordinate_1 = [get_world_coordinate_of_center(file) for file in nifti_list1]
    center_coordinate_2 = [get_world_coordinate_of_center(file) for file in nifti_list2]

    l2_norm = [
        np.linalg.norm(center_1 - center_2)
        for center_1, center_2 in zip(center_coordinate_1, center_coordinate_2)
    ]
    pairs_with_problems = [i for i, norm in enumerate(l2_norm) if norm > 80]

    if len(pairs_with_problems) > 0:
        warning_message = (
            f"It appears that {str(len(pairs_with_problems))} "
            "pairs of files have an important relative offset. "
            "SPM coregistration has a high probability to fail on these files:\n\n"
        )

        # File column width : 3 spaces more than the longest string to display
        file1_width = max(
            3 + len(label_1),
            3
            + max(
                len(basename(file))
                for file in [nifti_list1[k] for k in pairs_with_problems]
            ),
        )
        file2_width = max(
            3 + len(label_2),
            3
            + max(
                len(basename(file))
                for file in [nifti_list2[k] for k in pairs_with_problems]
            ),
        )

        norm_width = len("Relative distance")

        warning_message += (
            "%-"
            + str(file1_width)
            + "s%-"
            + str(file2_width)
            + "s%-"
            + str(norm_width)
            + "s"
        ) % (label_1, label_2, "Relative distance")

        warning_message += "\n" + "-" * (file1_width + file2_width + norm_width) + "\n"
        for file1, file2, norm in zip(
            [nifti_list1[k] for k in pairs_with_problems],
            [nifti_list2[k] for k in pairs_with_problems],
            [l2_norm[k] for k in pairs_with_problems],
        ):
            # Nice formatting as array
            # % escape character
            # - aligned to the left, with the size of the column
            # s = string, f = float
            # . for precision with float
            # https://docs.python.org/2/library/stdtypes.html#string-formatting for more information
            warning_message += (
                "%-"
                + str(file1_width)
                + "s%-"
                + str(file2_width)
                + "s%-"
                + str(norm_width)
                + ".2f\n"
            ) % (str(basename(file1)), str(basename(file2)), norm)
        warning_message += (
            "\nClinica provides a tool to counter this problem by replacing the center "
            "of the volume at the origin of the world coordinates.\nUse the following "
            "command line to correct the header of the faulty NIFTI volumes in a new folder:\n\n"
            f"`clinica iotools center-nifti {abspath(bids_dir)} {abspath(bids_dir)}_centered --modality {modality}`\n\n"
            "You will find more information on the command by typing `clinica iotools center-nifti` in the console."
        )
        cprint(msg=warning_message, lvl="warning")
        if not click.confirm("Do you still want to launch the pipeline?"):
            click.echo("Clinica will now exit...")
            sys.exit(0)


def check_volume_location_in_world_coordinate_system(
    nifti_list, bids_dir, modality="t1w", skip_question=False
):
    """
    Check if the NIfTI file list nifti_list provided in argument are aproximately centered around the origin of the
    world coordinates. (Problem may arise with SPM segmentation

    If yes, we warn the user of this problem, and propose him to exit clinica in order for him to run:
        clinica iotools center-nifti ...
    or to continue with the execution of the pipeline

    Args:
        nifti_list: (list of str) list of path to nifti files
        bids_dir: (str) path to bids directory associated with this check (in order to propose directly the good
            command line for center-nifti tool)
        modality: (str) to propose directly the good command line option
        skip_question: (bool) if True user input is not asked for and the answer is automatically yes
    """
    import sys
    from os.path import abspath, basename

    import click
    import numpy as np

    list_non_centered_files = [file for file in nifti_list if not is_centered(file)]
    if len(list_non_centered_files) > 0:
        centers = [
            get_world_coordinate_of_center(file) for file in list_non_centered_files
        ]
        l2_norm = [np.linalg.norm(center, ord=2) for center in centers]

        # File column width : 3 spaces more than the longest string to display
        file_width = 3 + max(len(basename(file)) for file in list_non_centered_files)
        # Center column width (with a fixed minimum size) : 3 spaces more than the longest string to display
        center_width = max(
            len("Coordinate of center") + 3,
            3 + max(len(str(center)) for center in centers),
        )

        warning_message = (
            f"It appears that {str(len(list_non_centered_files))} files "
            "have a center way out of the origin of the world coordinate system. SPM has a high "
            "probability to fail on these files (for coregistration or segmentation):\n\n"
        )
        warning_message += (
            "%-" + str(file_width) + "s%-" + str(center_width) + "s%-s"
        ) % ("File", "Coordinate of center", "Distance to origin")
        # 18 is the length of the string 'Distance to origin'
        warning_message += "\n" + "-" * (file_width + center_width + 18) + "\n"
        for file, center, l2 in zip(list_non_centered_files, centers, l2_norm):
            # Nice formatting as array
            # % escape character
            # - aligned to the left, with the size of the column
            # s = string, f = float
            # . for precision with float
            # https://docs.python.org/2/library/stdtypes.html#string-formatting for more information
            warning_message += (
                "%-" + str(file_width) + "s%-" + str(center_width) + "s%-25.2f\n"
            ) % (basename(file), str(center), l2)

        cmd_line = f"`clinica iotools center-nifti {abspath(bids_dir)} {abspath(bids_dir)}_centered --modality {modality}`"

        warning_message += (
            "\nIf you are trying to launch the t1-freesurfer pipeline, you can ignore this message "
            "if you do not want to run the pet-surface pipeline afterward."
        )

        warning_message += (
            "\nClinica provides a tool to counter this problem by replacing the center of the volume"
            " at the origin of the world coordinates.\nUse the following command line to correct the "
            f"header of the faulty NIFTI volumes in a new folder:\n{cmd_line}"
            "You will find more information on the command by typing "
            "clinica iotools center-nifti in the console."
        )

        click.echo(warning_message)

        if not skip_question:
            if not click.confirm("Do you still want to launch the pipeline?"):
                click.echo("Clinica will now exit...")
                sys.exit(0)


def is_centered(nii_volume, threshold_l2=50):
    """Tell if a NIfTI volume is centered on the origin of the world coordinate system.

    SPM has troubles to segment files if the center of the volume is not close from the origin of the world coordinate
    system. A series of experiment have been conducted: we take a volume whose center is on the origin of the world
    coordinate system. We add an offset using coordinates of affine matrix [0, 3], [1, 3], [2, 3] (or by modifying the
    header['srow_x'][3], header['srow_y'][3], header['srow_z'][3], this is strictly equivalent).

    It has been determined that volumes were still segmented with SPM when the L2 distance between origin and center of
    the volume did not exceed 100 mm. Above this distance, either the volume is either not segmented (SPM error), or the
    produced segmentation is wrong (not the shape of a brain anymore)

    Args:
        nii_volume: path to NIfTI volume
        threshold_l2: maximum distance between origin of the world coordinate system and the center of the volume to
                    be considered centered. The threshold were SPM segmentation stops working is around 100 mm
                    (it was determined empirically after several trials on a genrated dataset), so default value is 50
                    mm in order to have a security margin, even when dealing with coregistred files afterward)

    Returns:
        True or False
    """
    import numpy as np

    center = get_world_coordinate_of_center(nii_volume)

    # Compare to the threshold and retun boolean
    # if center is a np.nan, comparison will be False, and False will be returned
    distance_from_origin = np.linalg.norm(center, ord=2)
    # if not np.isnan(distance_from_origin):
    #     print('\t' + basename(nii_volume) + ' has its center at {0:.2f} mm of the origin.'.format(distance_from_origin))
    if distance_from_origin < threshold_l2:
        return True
    else:
        # If center is a np.nan,
        return False


def get_world_coordinate_of_center(nii_volume):
    """Extract the world coordinates of the center of the image.

    Based on methods described here: https://brainder.org/2012/09/23/the-nifti-file-format/

    Args:
        nii_volume: path to nii volume

    Returns:
        [Returns]
    """
    from os.path import isfile

    import nibabel as nib
    import numpy as np

    from clinica.utils.stream import cprint

    assert isinstance(nii_volume, str), "input argument nii_volume must be a str"
    assert isfile(nii_volume), "input argument must be a path to a file"

    try:
        orig_nifti = nib.load(nii_volume)
    except nib.filebasedimages.ImageFileError:
        cprint(
            msg=f"File {nii_volume} could not be read by nibabel. Is it a valid NIfTI file ?",
            lvl="warning",
        )
        return np.nan

    head = orig_nifti.header

    if isinstance(head, nib.freesurfer.mghformat.MGHHeader):
        # If MGH volume
        center_coordinates_world = vox_to_world_space_method_3_bis(
            head["dims"][0:3] / 2, head
        )
    else:
        # Standard NIfTI volume
        center_coordinates = get_center_volume(head)

        if head["qform_code"] > 0:
            center_coordinates_world = vox_to_world_space_method_2(
                center_coordinates, head
            )
        elif head["sform_code"] > 0:
            center_coordinates_world = vox_to_world_space_method_3(
                center_coordinates, head
            )
        elif head["sform_code"] == 0:
            center_coordinates_world = vox_to_world_space_method_1(
                center_coordinates, head
            )
        else:
            center_coordinates_world = np.nan
    return center_coordinates_world


def get_center_volume(header):
    """Get the voxel coordinates of the center of the data, using header information.

    Args:
        header: a nifti header

    Returns:
        Voxel coordinates of the center of the volume
    """
    import numpy as np

    center_x = header["dim"][1] / 2
    center_y = header["dim"][2] / 2
    center_z = header["dim"][3] / 2
    return np.array([center_x, center_y, center_z])


def vox_to_world_space_method_1(coordinates_vol, header):
    """
    The Method 1 is for compatibility with analyze and is not supposed to be used as the main orientation method. But it
    is used if sform_code = 0. The world coordinates are determined simply by scaling by the voxel size by their
    dimension stored in pixdim. More information here: https://brainder.org/2012/09/23/the-nifti-file-format/
    Args:
        coordinates_vol: coordinate in the volume (raw data)
        header: header object

    Returns:
        Coordinates in the world space
    """
    import numpy as np

    return np.array(coordinates_vol) * np.array(
        header["pixdim"][1], header["pixdim"][2], header["pixdim"][3]
    )


def vox_to_world_space_method_2(coordinates_vol, header):
    """
    The Method 2 is used when short qform_code is larger than zero. To get the coordinates, we multiply a rotation
    matrix (r_mat) by coordinates_vol, then perform hadamart with pixel dimension pixdim (like in method 1). Then we add
    an offset (qoffset_x, qoffset_y, qoffset_z)

    Args:
        coordinates_vol: coordinate in the volume (raw data)
        header: header object

    Returns:
        Coordinates in the world space
    """
    import numpy as np

    def get_r_matrix(h):
        """Get rotation matrix.

        More information here: https://brainder.org/2012/09/23/the-nifti-file-format/

        Args:
            h: header

        Returns:
            Rotation matrix
        """
        b = h["quatern_b"]
        c = h["quatern_c"]
        d = h["quatern_d"]
        a = np.sqrt(1 - (b ** 2) - (c ** 2) - (d ** 2))
        r = np.zeros((3, 3))
        r[0, 0] = (a ** 2) + (b ** 2) - (c ** 2) - (d ** 2)
        r[0, 1] = 2 * ((b * c) - (a * d))
        r[0, 2] = 2 * ((b * d) + (a * c))
        r[1, 0] = 2 * ((b * c) + (a * d))
        r[1, 1] = (a ** 2) + (c ** 2) - (b ** 2) - (d ** 2)
        r[1, 2] = 2 * ((c * d) - (a * b))
        r[2, 0] = 2 * ((b * d) - (a * c))
        r[2, 1] = 2 * ((b * d) - (a * c))
        r[2, 2] = (a ** 2) + (d ** 2) - (b ** 2) - (c ** 2)
        return r

    i = coordinates_vol[0]
    j = coordinates_vol[1]
    k = coordinates_vol[2]
    if header["qform_code"] > 0:
        r_mat = get_r_matrix(header)
    else:
        # Should never be reached
        raise ValueError("qform_code must be greater than 0 to use this method")
    q = header["pixdim"][0]
    if q not in [-1, 1]:
        print("q was " + str(q), ", now is 1")
        q = 1
    return np.dot(r_mat, np.array([i, j, q * k])) * np.array(
        header["pixdim"][1:4]
    ) + np.array([header["qoffset_x"], header["qoffset_y"], header["qoffset_z"]])


def vox_to_world_space_method_3(coordinates_vol, header):
    """
    This method is used when sform_code is larger than zero. It relies on a full affine matrix, stored in the header in
    the fields srow_[x,y,y], to map voxel to world coordinates.
    When a nifti file is created with raw data and affine=..., this is this method that is used to decypher the
    voxel-to-world correspondance.

    Args:
        coordinates_vol: coordinate in the volume (raw data)
        header: header object

    Returns:
        Coordinates in the world space
    """
    import numpy as np

    def get_aff_matrix(h):
        """Get affine transformation matrix.

        See details here: https://brainder.org/2012/09/23/the-nifti-file-format/

        Args:
            h: header

        Returns:
            affine transformation matrix
        """
        mat = np.zeros((4, 4))
        mat[0, 0] = h["srow_x"][0]
        mat[0, 1] = h["srow_x"][1]
        mat[0, 2] = h["srow_x"][2]
        mat[0, 3] = h["srow_x"][3]
        mat[1, 0] = h["srow_y"][0]
        mat[1, 1] = h["srow_y"][1]
        mat[1, 2] = h["srow_y"][2]
        mat[1, 3] = h["srow_y"][3]
        mat[2, 0] = h["srow_z"][0]
        mat[2, 1] = h["srow_z"][1]
        mat[2, 2] = h["srow_z"][2]
        mat[2, 3] = h["srow_z"][3]
        mat[3, 3] = 1
        return mat

    if header["sform_code"] > 0:
        aff = get_aff_matrix(header)
    else:
        # Should never be reached
        raise ValueError("sform_code has a value > 0, so method 3 cannot be used")

    homogeneous_coord = np.concatenate(
        (np.array(coordinates_vol), np.array([1])), axis=0
    )
    return np.dot(aff, homogeneous_coord)[0:3]


def vox_to_world_space_method_3_bis(coordinates_vol, header):
    """
    This method relies on the same technique as method 3, but for images created by FreeSurfer (MGHImage, MGHHeader).
    Args:
        coordinates_vol: coordinate in the volume (raw data)
        header: nib.freesurfer.mghformat.MGHHeader object

    Returns:
        Coordinates in the world space
    """
    import numpy as np

    affine_trensformation_matrix = header.get_affine()
    homogeneous_coord = np.concatenate(
        (np.array(coordinates_vol), np.array([1])), axis=0
    )
    return np.dot(affine_trensformation_matrix, homogeneous_coord)[0:3]<|MERGE_RESOLUTION|>--- conflicted
+++ resolved
@@ -191,17 +191,10 @@
         if not pipelines:
             for pipeline_name, pipeline_fn in pipeline_options.items():
                 merged_df, summary_df = pipeline_fn(caps_dir, merged_df, **kwargs)
-<<<<<<< HEAD
-                if (summary_df is not None) and (not summary_df.empty):
-                    merged_summary_df = pd.concat([merged_summary_df, summary_df])
-
-                if summary_df is None or len(summary_df) == 0:
-=======
                 if summary_df is not None and not summary_df.empty:
                     merged_summary_df = pd.concat([merged_summary_df, summary_df])
 
                 if summary_df is None or summary_df.empty:
->>>>>>> f0d6066f
                     cprint(
                         f"{pipeline_name} outputs were not found in the CAPS folder."
                     )
