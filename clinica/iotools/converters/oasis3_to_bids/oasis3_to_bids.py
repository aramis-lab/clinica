# coding: utf8

"""Convert OASIS dataset (http://www.oasis-brains.org/) to BIDS."""

from clinica.iotools.abstract_converter import Converter
from clinica.utils.stream import cprint


class Oasis3ToBids(Converter):
    def convert_clinical_data(self, clinical_data_dir, bids_dir):
        """Convert the clinical data defined inside the clinical_specifications.xlx into BIDS.

        Args:
            clinical_data_dir: path to the folder with the original clinical data
            bids_dir: path to the BIDS directory
        """
        import os
<<<<<<< HEAD
        from glob import glob
=======
        from os import path

        import numpy as np

>>>>>>> 867826b3
        import clinica.iotools.bids_utils as bids
        from clinica.utils.stream import cprint

        cprint("Converting clinical data...")
        bids_ids = bids.get_bids_subjs_list(bids_dir)

        iotools_folder = os.path.dirname(os.path.dirname(os.path.dirname(__file__)))
        clinic_specs_path = path.join(iotools_folder, "data", "clinical_specifications")

        # -- Creation of modality agnostic files --
        bids.write_modality_agnostic_files("OASIS-3", bids_dir)

        # --Create participants.tsv--
        participants_df = bids.create_participants_df(
            "OASIS3", clinic_specs_path, clinical_data_dir, bids_ids
        )

        # Replace the values of the diagnosis_bl column
        participants_df["diagnosis_bl"] = (
            participants_df["diagnosis_bl"]
            .fillna(0)
            .apply(lambda x: "AD" if x > 0 else "CN")
        )
        # Following line has no sense
        # participants_df['diagnosis_bl'].replace(participants_df['diagnosis_bl']>0.0, 'AD', inplace=True)
        participants_df.to_csv(
            path.join(bids_dir, "participants.tsv"),
            sep="\t",
            index=False,
            na_rep="n/a",
            encoding="utf-8",
        )

        # --Create sessions files--
<<<<<<< HEAD
        sessions_dict = bids.create_sessions_dict(
            clinical_data_dir, "OASIS3", clinic_specs_path, bids_ids, "Subject", [], participants_df
=======
        sessions_dict = bids.create_sessions_dict_OASIS(
            clinical_data_dir, bids_dir, "OASIS3", clinic_specs_path, bids_ids, "ID"
>>>>>>> 867826b3
        )
        for y in bids_ids:
            for z in sessions_dict[y].keys():
                if sessions_dict[y][z]["diagnosis"] > 0:
                    sessions_dict[y][z]["diagnosis"] = "AD"
                else:
                    sessions_dict[y][z]["diagnosis"] = "CN"

        for bids_id in bids_ids:
            bids_subj_folder = path.join(bids_dir, bids_id)
            session_paths = glob(path.join(bids_subj_folder, "*"))
            for s in session_paths:
                # Get the session name in month differences
                s_name = path.basename(s).replace("ses-", "")
                diff_months = sessions_dict[bids_id][s_name]['diff_months']
                s_new_name = f"M{diff_months:02d}"
                # Replace the name of the sessions in the dictionary
                sessions_dict[bids_id][s_new_name] = sessions_dict[bids_id].pop(s_name)
                sessions_dict[bids_id][s_new_name]['session_id'] = "ses-" + s_new_name
                # Replace it in for the folder
                s_new_path = s.replace(s_name, s_new_name)
                os.rename(s, s_new_path)
                # Replace it for each file in its folder
                file_paths = glob(path.join(s_new_path, "**/*"))
                for f in file_paths:
                    os.rename(f, f.replace(s_name, s_new_name))

        bids.write_sessions_tsv(bids_dir, sessions_dict)

        # --Create scans files--
        # Note: We have no scans information for OASIS
        scans_dict = bids.create_scans_dict(
            clinical_data_dir,
            "OASIS3",
            clinic_specs_path,
            bids_ids,
            "Subject",
            "",
            sessions_dict,
        )
        bids.write_scans_tsv(bids_dir, bids_ids, scans_dict)

    def convert_images(self, source_dir, dest_dir):
        """Convert T1w images to BIDS.

        Args:
            source_dir: path to the OASIS dataset
            dest_dir: path to the BIDS directory
        """
        import os
        from glob import glob
        from os import path

        def convert_single_subject(subj_folder):
            import os
            import re
            import shutil

            # (i) According to the new BIDS convention for PET, use of the keyword trc instead of acq
            # (ii) Removing the optional task keyword which is useless because it is always rest
            # (iii) minIP files look like the list given on page 10 of this document
            # https://www.oasis-brains.org/files/OASIS-3_Imaging_Data_Dictionary_v1.8.pdf
            # Put the swi and minIP files in a swi/ folder,
            # and make the bids-validator ignore it since it is not in the standard
            def copy_file(source, target):
                try:
                    new_filename = path.basename(source).replace("OAS3", "OASIS3")
                    new_filename = new_filename.replace("_echo-", "_run-")
                    if re.search(".*_pet.(nii.gz|json)", new_filename) is not None:
                        new_filename = new_filename.replace("task-rest_", "")
                        new_filename = new_filename.replace("acq", "trc")
                        target = path.join(path.dirname(target), "pet")
                    elif (
                        re.search(".*_(minIP|swi|dwi).(nii.gz|json)", new_filename)
                        is not None
                    ):
                        target = path.join(path.dirname(target), "swi")
                    if not os.path.isdir(target):
                        os.mkdir(path.join(target))
                    shutil.copy(source, target)
                    os.rename(
                        path.join(target, path.basename(source)),
                        path.join(target, new_filename),
                    )
                except IOError as e:
                    print("Unable to copy file. %s" % e)

            subj_id = os.path.basename(subj_folder)
            print("Converting ", subj_id)
            old_sess_fold = subj_id.split("_")
            numerical_id = re.sub(r"^OAS3", "", old_sess_fold[0])
            bids_id = "sub-OASIS3" + str(numerical_id)
            bids_subj_folder = path.join(dest_dir, bids_id)
            if not os.path.isdir(bids_subj_folder):
                os.mkdir(bids_subj_folder)

            session_name = old_sess_fold[2]
            session_folder = path.join(bids_subj_folder, "ses-" + session_name)
            if not os.path.isdir(session_folder):
                os.mkdir(path.join(session_folder))

            nifti_files = glob(path.join(subj_folder, "**/*.nii.gz"), recursive=True)

            for nifti_file in nifti_files:
                #  Get the json files
                base_file_name = os.path.basename(nifti_file).split(".")[0]
                json_file_paths = glob(
                    path.join(subj_folder, "**/" + base_file_name + ".json"),
                    recursive=True,
                )

                # Parse the path of the json or nifti
                # The format of the OASIS3 files and folders is quite variable.
                # The json or the nifti can be in a folder
                # called "anat" or "func" or something else.
                # It also can be in a variable number of parent folders (1 or 2)
                dir_name = path.dirname(nifti_file)
                regex = re.compile("(?P<folder>anat|func)[1-9]")
                if regex.search(dir_name) is not None:
                    output_folder = regex.search(dir_name).group("folder")
                elif regex.search(path.abspath(dir_name)) is not None:
                    output_folder = regex.search(path.abspath(dir_name)).group("folder")
                else:
                    output_folder = ""

                # Moove nifti and json files to the right folder
                output_path = path.join(session_folder, output_folder)
                copy_file(nifti_file, output_path)
                if len(json_file_paths) > 0:
                    copy_file(json_file_paths[0], output_path)

        if not os.path.isdir(dest_dir):
            os.mkdir(dest_dir)

        subjs_folders = glob(path.join(source_dir, "OAS3*"))
        for subj_folder in subjs_folders:
            convert_single_subject(subj_folder)<|MERGE_RESOLUTION|>--- conflicted
+++ resolved
@@ -15,14 +15,8 @@
             bids_dir: path to the BIDS directory
         """
         import os
-<<<<<<< HEAD
+        from os import path
         from glob import glob
-=======
-        from os import path
-
-        import numpy as np
-
->>>>>>> 867826b3
         import clinica.iotools.bids_utils as bids
         from clinica.utils.stream import cprint
 
@@ -57,13 +51,8 @@
         )
 
         # --Create sessions files--
-<<<<<<< HEAD
-        sessions_dict = bids.create_sessions_dict(
-            clinical_data_dir, "OASIS3", clinic_specs_path, bids_ids, "Subject", [], participants_df
-=======
         sessions_dict = bids.create_sessions_dict_OASIS(
-            clinical_data_dir, bids_dir, "OASIS3", clinic_specs_path, bids_ids, "ID"
->>>>>>> 867826b3
+            clinical_data_dir, bids_dir, "OASIS3", clinic_specs_path, bids_ids, "Subject", [], participants_df
         )
         for y in bids_ids:
             for z in sessions_dict[y].keys():
@@ -94,7 +83,6 @@
         bids.write_sessions_tsv(bids_dir, sessions_dict)
 
         # --Create scans files--
-        # Note: We have no scans information for OASIS
         scans_dict = bids.create_scans_dict(
             clinical_data_dir,
             "OASIS3",
