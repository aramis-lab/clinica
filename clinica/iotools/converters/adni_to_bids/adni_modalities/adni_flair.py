"""Module for converting FLAIR of ADNI."""
from os import PathLike
from typing import List, Optional


def convert_adni_flair(
    source_dir: PathLike,
    csv_dir: PathLike,
    destination_dir: PathLike,
    conversion_dir: PathLike,
    subjects: Optional[List[str]] = None,
    mod_to_update: bool = False,
):
    """Convert FLAIR images of ADNI into BIDS format.

    Parameters
    ----------
    source_dir : PathLike
        Path to the ADNI directory.

    csv_dir : PathLike
        Path to the clinical data directory.

    destination_dir : PathLike
        Path to the destination BIDS directory.

    conversion_dir : PathLike
        Path to the TSV files including the paths to original images.

    subjects : List of str, optional
        List of subjects.

    mod_to_update : bool
        If True, pre-existing images in the BIDS directory
        will be erased and extracted again.
    """
<<<<<<< HEAD
    from os import path

    import pandas as pd

    from clinica.iotools.converters.adni_to_bids.adni_utils import paths_to_bids
=======
    from clinica.iotools.converters.adni_to_bids.adni_utils import (
        load_clinical_csv,
        paths_to_bids,
    )
>>>>>>> 7705aa3a
    from clinica.utils.stream import cprint

    if not subjects:
        adni_merge_path = path.join(csv_dir, "ADNIMERGE.csv")
        adni_merge = pd.read_csv(adni_merge_path, delimiter='","')
        adni_merge.columns = adni_merge.columns.str.strip('"')
        subjects = list(adni_merge.PTID.unique())

    cprint(
        f"Calculating paths of FLAIR images. Output will be stored in {conversion_dir}.",
        lvl="info",
    )
    images = compute_flair_paths(source_dir, csv_dir, subjects, conversion_dir)
    cprint("Paths of FLAIR images found. Exporting images into BIDS ...", lvl="info")
    # flair_paths_to_bids(images, dest_dir)
    paths_to_bids(images, destination_dir, "flair", mod_to_update=mod_to_update)
    cprint(msg="FLAIR conversion done.", lvl="debug")


def compute_flair_paths(source_dir, csv_dir, subjs_list, conversion_dir):
    """Compute the paths to the FLAIR images and store them in a TSV file.

    Args:
        source_dir: path to the ADNI directory
        csv_dir: path to the clinical data directory
        subjs_list: subjects list
        conversion_dir: path to the TSV files including the paths to original images

    Returns:
        images: a dataframe with all the paths to the FLAIR images that will be converted into BIDS
    """
    from os import path

    import pandas as pd
    from clinica.utils.stream import cprint

    from clinica.iotools.converters.adni_to_bids.adni_utils import (
        find_image_path,
        visits_to_timepoints,
    )

    flair_col_df = [
        "Subject_ID",
        "VISCODE",
        "Visit",
        "Sequence",
        "Scan_Date",
        "Study_ID",
        "Series_ID",
        "Image_ID",
        "Field_Strength",
        "Scanner",
    ]
    flair_df = pd.DataFrame(columns=flair_col_df)
    flair_dfs_list = []

    # Loading needed .csv files
    # adni_merge_path = path.join(csv_dir, "ADNIMERGE.csv")
    # adni_merge = pd.read_csv(adni_merge_path, delimiter='","')
    # adni_merge.columns = adni_merge.columns.str.strip('"')
    adni_merge = pd.read_csv(path.join(csv_dir, "ADNIMERGE2.csv"), sep=",", engine='python')
    import time
    cprint(
        f"{adni_merge}."
    )
    print(adni_merge)
    print('-----------FLAIR---------')

    mayo_mri_qc = pd.read_csv(
        path.join(csv_dir, "MAYOADIRL_MRI_IMAGEQC_12_08_15.csv"),
        sep=",",
        low_memory=False,
    )
    mayo_mri_qc = mayo_mri_qc[mayo_mri_qc.series_type == "AFL"]

    mri_list = pd.read_csv(path.join(csv_dir, "MRILIST.csv"), sep=",", low_memory=False)

    # Selecting FLAIR DTI images that are not MPR
    mri_list = mri_list[mri_list.SEQUENCE.str.contains("flair", case=False, na=False)]
    unwanted_sequences = ["_MPR_"]
    mri_list = mri_list[
        mri_list.SEQUENCE.map(
            lambda x: not any(subs in x for subs in unwanted_sequences)
        )
    ]

    for subj in subjs_list:
    
        ssubj = subj.replace('"','')

        # Filter ADNIMERGE, MRI_LIST and QC for only one subject and sort the rows/visits by examination date
        
        adnimerge_subj = adni_merge[adni_merge.PTID == subj]
        adnimerge_subj = adnimerge_subj.sort_values("EXAMDATE")

        mri_list_subj = mri_list[mri_list.SUBJECT == ssubj]
        mri_list_subj = mri_list_subj.sort_values("SCANDATE")

        ssubj = ssubj[-4:]
        ssubj = ssubj.replace('"','')
        mayo_mri_qc_subj = mayo_mri_qc[mayo_mri_qc.RID == int(ssubj)]

        # Obtain corresponding timepoints for the subject visits
        visits = visits_to_timepoints(subj, mri_list_subj, adnimerge_subj, "FLAIR")

        for visit_info in visits.keys():
            timepoint = visit_info[0]
            visit_str = visits[visit_info]

            visit_mri_list = mri_list_subj[mri_list_subj.VISIT == visit_str]
            flair = flair_image(
                subj, timepoint, visits[visit_info], visit_mri_list, mayo_mri_qc_subj
            )

            if flair is not None:
                row_to_append = pd.DataFrame(
                    flair,
                    index=[
                        "i",
                    ],
                )
                flair_dfs_list.append(row_to_append)

    if flair_dfs_list:
        flair_df = pd.concat(flair_dfs_list, ignore_index=True)

    # Exceptions
    # ==========
    conversion_errors = [  # Eq_1 images
        ("141_S_0767", "m84"),
        ("067_S_5205", "bl"),
        ("127_S_4928", "m24"),
        ("024_S_4674", "m06"),
        ("123_S_2363", "m24"),
        ("053_S_4578", "m48"),
        ("128_S_4586", "m48"),
        ("053_S_4813", "m48"),
        ("053_S_5272", "m24"),
        ("013_S_1186", "m48"),
        ("031_S_2022", "bl"),
        ("031_S_2022", "m06"),
        ("031_S_2233", "bl"),
        ("031_S_2233", "m03"),
        ("029_S_2395", "m72"),
        ("130_S_6043", "bl"),
        ("031_S_2018", "bl"),
        ("027_S_5170", "m72"),
        ("135_S_6284", "m12"),
        ("068_S_0127", "m180"),
        ("068_S_2187", "m120"),
        # Several output images
        ("114_S_6039", "bl"),
    ]

    # Removing known exceptions from images to convert
    if not flair_df.empty:
        error_ind = flair_df.index[
            flair_df.apply(
                lambda x: ((x.Subject_ID, x.VISCODE) in conversion_errors), axis=1
            )
        ]
        flair_df.drop(error_ind, inplace=True)

    # Checking for images paths in filesystem
    images = find_image_path(flair_df, source_dir, "FLAIR", "S", "Series_ID")
    images.to_csv(path.join(conversion_dir, "flair_paths.tsv"), sep="\t", index=False)

    return images


def flair_image(subject_id, timepoint, visit_str, visit_mri_list, mri_qc_subj):
    """
    One image among those in the input list is chosen according to QC
    and then corresponding metadata is extracted to a dictionary

    Args:
        subject_id: Subject identifier
        timepoint: Visit code
        visit_str: Visit name
        visit_mri_list: List of images metadata
        mri_qc_subj: Dataframe containing list of QC of scans for the subject

    Returns: dictionary - contains image metadata
    """
    from clinica.iotools.converters.adni_to_bids.adni_utils import (
        replace_sequence_chars,
        select_image_qc,
    )

    sel_image = select_image_qc(list(visit_mri_list.IMAGEUID), mri_qc_subj)
    if sel_image is None:
        return None

    sel_scan = visit_mri_list[visit_mri_list.IMAGEUID == sel_image].iloc[0]

    image_dict = {
        "Subject_ID": subject_id,
        "VISCODE": timepoint,
        "Visit": visit_str,
        "Sequence": replace_sequence_chars(sel_scan.SEQUENCE),
        "Scan_Date": sel_scan["SCANDATE"],
        "Study_ID": str(int(sel_scan.STUDYID)),
        "Series_ID": str(int(sel_scan.SERIESID)),
        "Image_ID": str(int(sel_scan.IMAGEUID)),
        "Field_Strength": sel_scan.MAGSTRENGTH,
    }

    return image_dict<|MERGE_RESOLUTION|>--- conflicted
+++ resolved
@@ -34,18 +34,10 @@
         If True, pre-existing images in the BIDS directory
         will be erased and extracted again.
     """
-<<<<<<< HEAD
-    from os import path
-
-    import pandas as pd
-
-    from clinica.iotools.converters.adni_to_bids.adni_utils import paths_to_bids
-=======
     from clinica.iotools.converters.adni_to_bids.adni_utils import (
         load_clinical_csv,
         paths_to_bids,
     )
->>>>>>> 7705aa3a
     from clinica.utils.stream import cprint
 
     if not subjects:
