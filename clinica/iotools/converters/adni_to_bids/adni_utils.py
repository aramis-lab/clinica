from enum import Enum, auto
from pathlib import Path
from typing import List, Optional, Tuple, Union

import pandas as pd
import time

class ADNIStudy(Enum):
    """Possible versions of ADNI studies."""

    ADNI1 = auto()
    ADNI2 = auto()
    ADNI3 = auto()
    ADNIGO = auto()

    @classmethod
    def from_string(cls, study_name: str):
        if study_name == "ADNI1":
            return cls.ADNI1
        if study_name == "ADNI2":
            return cls.ADNI2
        if study_name == "ADNI3":
            return cls.ADNI3
        if study_name == "ADNIGO":
            return cls.ADNIGO
        raise ValueError(
            f"Invalid study name for ADNI: {study_name}. "
            f"Possible values are {list(ADNIStudy)}"
        )


def visits_to_timepoints(
    subject,
    mri_list_subj,
    adnimerge_subj,
    modality,
    visit_field="VISIT",
    scandate_field="SCANDATE",
):
    """
    A correspondence is established between ADNIMERGE and MRILIST visits, since they have different notations.

    Args:
        subject: Subject identifier
        mri_list_subj: Dataframe containing list of MRI scans for the subject
        adnimerge_subj: Dataframe containing visits data for the subject
        modality: Imaging modality
        visit_field: field name corresponding to the visit
        scandate_field: field name corresponding to the scan date

    Returns:
        [Returns]
    """
    from clinica.utils.stream import cprint

    if modality == "T1":
        mri_list_subj = mri_list_subj[mri_list_subj[visit_field] != "ADNI Baseline"]

    visits = dict()
    unique_visits = list(mri_list_subj[visit_field].unique())
    pending_timepoints = []

    # We try to obtain the corresponding image Visit for a given VISCODE
    for adni_row in adnimerge_subj.iterrows():
        visit = adni_row[1]
        study = visit.ORIGPROT
        study = study.replace('"','')
        study = ADNIStudy.from_string(study)
        preferred_visit_name = _get_preferred_visit_name(study, visit.VISCODE)

        if preferred_visit_name in unique_visits:
            key_preferred_visit = (visit.VISCODE, visit.COLPROT, visit.ORIGPROT)
            if key_preferred_visit not in visits.keys():
                visits[key_preferred_visit] = preferred_visit_name
            elif visits[key_preferred_visit] != preferred_visit_name:
                cprint(
                    f"[{modality}] Subject {subject} has multiple visits for one timepoint.",
                    lvl="info",
                )

            unique_visits.remove(preferred_visit_name)
            continue

        pending_timepoints.append(visit)

    # Then for images.Visit non matching the expected labels we find the closest date in visits list

    for visit in unique_visits:

        image = (mri_list_subj[mri_list_subj[visit_field] == visit]).iloc[0]

        closest_visit = _get_closest_visit(
            image[scandate_field],
            image[visit_field],
            pending_timepoints,
            subject,
        )
        if closest_visit is None:
            cprint(f"No closest visit found for image {image}", lvl="debug")
            continue
        key_min_visit = (
            closest_visit.VISCODE,
            closest_visit.COLPROT,
            closest_visit.ORIGPROT,
        )

        if key_min_visit not in visits.keys():
            visits[key_min_visit] = image[visit_field]
        elif visits[key_min_visit] != image[visit_field]:
            cprint(
                f"[{modality}] Subject {subject} has multiple visits for one timepoint.",
                lvl="debug",
            )

    return visits


def _get_preferred_visit_name(study: ADNIStudy, visit_code: str) -> str:
    """Return the expected visit name for a given visit depending
    on the study (ADNI1, ADNI2, ADNI3, ADNIGO).

    Parameters
    ----------
    study : ADNIStudy
        The study for this visit.
    visit_code : str
        The visit code to convert to a new form.

    Returns
    -------
    str :
        The expected visit name.
    """
    if study == ADNIStudy.ADNI3:
        return _get_preferred_visit_name_adni3(visit_code)
    if study == ADNIStudy.ADNI2:
        return _get_preferred_visit_name_adni2(visit_code)
    if study == ADNIStudy.ADNI1:
        return _get_preferred_visit_name_adni1(visit_code)
    if study == ADNIStudy.ADNIGO:
        return _get_preferred_visit_name_adnigo(visit_code)


def _get_preferred_visit_name_adni3(visit_code: str) -> str:
    if visit_code == "bl":
        return "ADNI Screening"
    return f"ADNI3 Year {_parse_year_from_visit_code(visit_code)} Visit"


def _parse_year_from_visit_code(visit_code: str) -> float:
    """Return the year corresponding to the visit code.
    Assumes a visit code of the form 'mXXX'.
    """
    return _parse_month_from_visit_code(visit_code) / 12


def _parse_month_from_visit_code(visit_code: str) -> int:
    """Return the month corresponding to the visit code.
    Assumes a visit code of the form 'mXXX'.
    """
    try:
        svisit = visit_code[1:]
        svisit = svisit.replace('"','')
        svisit = svisit.replace('bl','0')
        svisit = svisit.replace('m','') # Remove the 'm' prefix for month codes - MT 03-27-24
        return int(svisit)
    except Exception:
        raise ValueError(
            f"Cannot extract month from visit code {visit_code}."
            "Expected a code of the form 'mXXX' where XXX can be casted to an integer."
        )


def _get_preferred_visit_name_adni2(visit_code: str) -> str:
    if visit_code == "bl":
        return "ADNI2 Screening MRI-New Pt"
    if visit_code == "m03":
        return "ADNI2 Month 3 MRI-New Pt"
    if visit_code == "m06":
        return "ADNI2 Month 6-New Pt"
    return f"ADNI2 Year {_parse_year_from_visit_code(visit_code)} Visit"


def _get_preferred_visit_name_adni1(visit_code: str) -> str:
    if visit_code == "bl":
        return "ADNI Screening"
    if visit_code == "m03":
        return "ADNIGO Month 3 MRI"  # does not make any sense...
    month = _parse_month_from_visit_code(visit_code)
    return f"ADNI{'1/' if month < 54 else ''}GO Month {month}"


def _get_preferred_visit_name_adnigo(visit_code: str) -> str:
    if visit_code == "bl":
        return "ADNIGO Screening MRI"
    return _get_preferred_visit_name_adni1(visit_code)


def _get_closest_visit(
    image_acquisition_date: str,
    image_visit: str,
    visits: List[pd.Series],
    subject: str,
) -> Optional[pd.Series]:
    """Choose the visit with the closest date to a given image acquisition date.

    Parameters
    ----------
    image_acquisition_date : str
        The date in string format when the image was acquired.

    image_visit : str
        The string identifier of the visit.

    visits : list of pd.Series
        List of visit entries among which we have to find the closest one.

    subject : str
        Subject identifier.

    Returns
    -------
    None or pd.Series
        If the list of visits provided is empty, this function returns None.
        Otherwise, it returns a pd.Series corresponding to the closest visit found.
    """
    from clinica.utils.stream import cprint

    if len(visits) == 0:
<<<<<<< HEAD
        # cprint(
        #     "No corresponding timepoint in ADNIMERGE for "
        #     f"subject {subject} in visit {image_visit}"
        # )
=======
        cprint(
            "No corresponding timepoint in ADNIMERGE for "
            f"subject {subject} in visit {image_visit}",
            lvl="info",
        )
>>>>>>> 7705aa3a
        return None

    if len(visits) == 1:
        return visits[0]

    (
        closest_visit,
        second_closest_visit,
        smallest_time_difference,
        second_smallest_time_difference,
    ) = _get_closest_and_second_closest_visits(visits, image_acquisition_date)

    return (
        _get_closest_visit_for_large_time_difference(
            subject,
            image_visit,
            image_acquisition_date,
            closest_visit,
            second_closest_visit,
            smallest_time_difference,
            second_smallest_time_difference,
        )
        if smallest_time_difference > 90
        else closest_visit
    )


def _get_closest_visit_for_large_time_difference(
    subject: str,
    image_visit: str,
    image_acquisition_date: str,
    closest_visit: pd.Series,
    second_closest_visit: pd.Series,
    smallest_time_difference: int,
    second_smallest_time_difference: int,
) -> pd.Series:
    """Special case when the closest visit found is more than 90 days
    apart from the image acquisition date.

    In this situation, if the image acquisition date is in between the
    closest visit and the second-closest visit, and the second-closest
    visit is close enough from the image acquisition date, then select
    the second-closest visit instead of the closest one.
    """
    from clinica.utils.stream import cprint

    cprint(
        _get_smallest_time_difference_too_large_message(
            subject,
            image_visit,
            image_acquisition_date,
            closest_visit,
            second_closest_visit,
            smallest_time_difference,
            second_smallest_time_difference,
        ),
        lvl="debug",
    )
    if _second_closest_visit_is_better(
        closest_visit.EXAMDATE,
        image_acquisition_date,
        second_closest_visit.EXAMDATE,
    ):
        closest_visit = second_closest_visit

    cprint(msg=f"We prefer {closest_visit.VISCODE}", lvl="debug")

    return closest_visit


def _second_closest_visit_is_better(
    closest_visit_date: str,
    image_acquisition_date: str,
    second_closest_visit_date: str,
) -> bool:
    """If image is too close to the date between two visits we prefer the earlier visit."""
    from datetime import datetime
    
    closest_visit_date = closest_visit_date.replace('"','')
    image_acquisition_date = image_acquisition_date.replace('"','')
    second_closest_visit_date = second_closest_visit_date.replace('"','')
    
    date_format = "%Y-%m-%d"
    if (
        datetime.strptime(closest_visit_date, date_format)
        > datetime.strptime(image_acquisition_date, date_format)
        > datetime.strptime(second_closest_visit_date, date_format)
    ):
        diff = days_between(closest_visit_date, second_closest_visit_date)
        smallest_time_difference = days_between(
            image_acquisition_date, closest_visit_date
        )
        if abs((diff / 2.0) - smallest_time_difference) < 30:
            return True
    return False


def _get_closest_and_second_closest_visits(
    visits: List[pd.Series],
    reference_date: str,
) -> Tuple[pd.Series, pd.Series, int, int]:
    """Return the closest and second-closest visit from the reference date.

    Parameters
    ----------
    visits : list of pd.Series
        The list of visits to analyze. Should have a length greater than two.

    reference_date : str
        The reference date used to compute the time differences.

    Returns
    -------
    closest_visit : pd.Series
        The visit whose EXAMDATE is the closest to the reference date.

    second_closest_visit : pd.Series
        The second closest visit to the reference date.

    min_time_difference : int
        The number of days between the reference date and the closest visit.

    second_min_time_difference : int
        The number of days between the reference date and the second closest visit.
    """
    import numpy as np

    if len(visits) < 2:
        raise ValueError(f"Expected at least two visits, received {len(visits)}.")
    time_differences_between_reference_and_visits_in_days = [
        days_between(reference_date, visit_date)
        for visit_date in [visit.EXAMDATE for visit in visits]
    ]
    idx = np.argsort(time_differences_between_reference_and_visits_in_days)
    min_time_difference = time_differences_between_reference_and_visits_in_days[idx[0]]
    second_min_time_difference = time_differences_between_reference_and_visits_in_days[
        idx[1]
    ]

    return (
        visits[idx[0]],
        visits[idx[1]],
        min_time_difference,
        second_min_time_difference,
    )


def _get_smallest_time_difference_too_large_message(
    subject: str,
    image_visit: str,
    image_acquisition_date: str,
    closest_visit: pd.Series,
    second_closest_visit: pd.Series,
    smallest_time_difference: int,
    second_smallest_time_difference: int,
) -> str:
    """Build the debug message when the closest found visit is further than 90 days in time."""
    msg = (
        f"More than 90 days for corresponding timepoint in ADNIMERGE for "
        f"subject {subject} in visit {image_visit} on {image_acquisition_date}.\n"
    )
    idx = 1
    for visit, difference in zip(
        [closest_visit, second_closest_visit],
        [smallest_time_difference, second_smallest_time_difference],
    ):
        msg += (
            f"Timepoint {idx}: {visit.VISCODE} - {visit.ORIGPROT} "
            f"on {visit.EXAMDATE} (Distance: {difference} days)\n"
        )
        idx += 1
    return msg


def days_between(d1, d2):
    """Calculate the days between two dates.

    Args:
        d1: date 1
        d2: date 2

    Returns: number of days between date 2 and date 1
    """
    from datetime import datetime

    d1 = d1.replace('"','')
    d2 = d2.replace('"','')
    d1 = datetime.strptime(d1, "%Y-%m-%d")
    d2 = datetime.strptime(d2, "%Y-%m-%d")
    return abs((d2 - d1).days)


def select_image_qc(id_list, mri_qc_subj):
    """Select image from several scans according to QC.

    Args:
        id_list: List of images identifiers to choose among
        mri_qc_subj: Dataframe containing list of QC of scans for the subject

    Returns: int - Chosen image identifier
    """
    import numpy as np

    if len(id_list) == 0:
        return None

    image_ids = ["I" + str(imageuid) for imageuid in id_list]
    int_ids = [int(imageuid) for imageuid in id_list]
    images_qc = mri_qc_subj[mri_qc_subj.loni_image.isin(image_ids)]

    if images_qc.empty:
        return max(int_ids)

    if np.sum(images_qc.series_selected) == 1:
        selected_image = (
            images_qc[images_qc.series_selected == 1].iloc[0].loni_image[1:]
        )
    else:
        images_not_rejected = images_qc[images_qc.series_quality < 4]

        if images_not_rejected.empty:

            # There are no images that passed the qc,
            # so we'll try to see if there are other images without qc.
            # Otherwise, return None.
            qc_ids = set([int(qc_id[1:]) for qc_id in images_qc.loni_image.unique()])
            no_qc_ids = list(set(int_ids) - qc_ids)

            if len(no_qc_ids) == 0:
                return None
            else:
                return max(no_qc_ids)

        # We select the image with the best (lower) QC.
        # If no positive QC available we choose image with -1 (not performed)
        series_quality = [
            q if q > 0 else 4 for q in list(images_not_rejected.series_quality)
        ]
        best_q = np.amin(series_quality)
        if best_q == 4:
            best_q = -1
        images_best_qc = images_not_rejected[
            images_not_rejected.series_quality == best_q
        ]
        if len(images_best_qc) == 1:
            selected_image = images_best_qc.iloc[0].loni_image[1:]
        else:
            best_ids = [int(x[1:]) for x in images_best_qc.loni_image.unique()]
            selected_image = max(best_ids)

    return int(selected_image)


def get_images_pet(
    subject,
    pet_qc_subj,
    subject_pet_meta,
    df_cols,
    modality,
    sequences_preprocessing_step,
    viscode_field="VISCODE2",
):
    """Selection of scans passing QC and at the chosen preprocessing stage is performed.

    Args:
        subject: Subject identifier
        pet_qc_subj: Dataframe containing QC for scans for the subject
        subject_pet_meta: Dataframe containing metadata for scans for the subject
        df_cols: Columns of output dataframe
        modality: Imaging modality
        sequences_preprocessing_step: List of sequence names that correspond to desired preprocessing stage
        viscode_field: Name of the field in the pet_qc_subj dataframe that provides to the visit code

    Returns: Dataframe containing images metadata
    """
    import pandas as pd

    from clinica.utils.stream import cprint

    subj_dfs_list = []

    for visit in list(pet_qc_subj[viscode_field].unique()):
        if pd.isna(visit):
            continue

        pet_qc_visit = pet_qc_subj[pet_qc_subj[viscode_field] == visit]

        if pet_qc_visit.empty:
            continue

        # If there are several scans for a timepoint we start with image acquired last (higher LONIUID)
        pet_qc_visit = pet_qc_visit.sort_values("LONIUID", ascending=False)

        original_pet_meta = pd.DataFrame(columns=subject_pet_meta.columns)
        qc_visit = pet_qc_visit.iloc[0]
        for qc_index in range(len(pet_qc_visit)):
            qc_visit = pet_qc_visit.iloc[qc_index]

            # We are looking for FDG PET metadata of Original images, that passed QC,
            # acquired at the same date as the current scan that passed QC for the current visit,
            # not containing ‘early’ in the sequence name

            original_pet_meta = subject_pet_meta[
                (subject_pet_meta["Orig/Proc"] == "Original")
                & (subject_pet_meta["Image ID"] == int(qc_visit.LONIUID[1:]))
                & (subject_pet_meta["Scan Date"] == qc_visit.EXAMDATE)
                & ~subject_pet_meta.Sequence.str.contains("early", case=False, na=False)
            ]
            # Check if we found a matching image. If yes, we stop looking for it.
            if not original_pet_meta.empty:
                break

        if original_pet_meta.empty:
            cprint(
                f"No {modality} images metadata for subject {subject} and visit {qc_visit[viscode_field]}",
                lvl="info",
            )
            continue

        original_image = original_pet_meta.iloc[0]

        # Co-registered and Averaged image with the same Series ID of the original image
        averaged_pet_meta = subject_pet_meta[
            subject_pet_meta["Sequence"].isin(sequences_preprocessing_step)
            & (subject_pet_meta["Series ID"] == original_image["Series ID"])
        ]

        # If an explicit Co-registered, Averaged image does not exist,
        # the original image is already in that preprocessing stage.

        if averaged_pet_meta.empty:
            sel_image = original_image
            original = True
        else:
            sel_image = averaged_pet_meta.iloc[0]
            original = False

        phase = "ADNI1" if modality == "PIB-PET" else qc_visit.Phase
        visit = sel_image.Visit
        sequence = replace_sequence_chars(sel_image.Sequence)
        date = sel_image["Scan Date"]
        study_id = sel_image["Study ID"]
        series_id = sel_image["Series ID"]
        image_id = sel_image["Image ID"]

        # If it is an amyloid PET we need to find which is the tracer of the scan and add it to the
        if modality == "Amyloid-PET":
            if "av45" in sel_image.Sequence.lower():
                tracer = "AV45"
            elif "fbb" in sel_image.Sequence.lower():
                tracer = "FBB"
            else:
                cprint(
                    msg=(
                        f"Unknown tracer for Amyloid PET image metadata for subject {subject} "
                        f"for visit {qc_visit[viscode_field]}"
                    ),
                    lvl="warning",
                )
                continue

            scan_data = [
                [
                    phase,
                    subject,
                    qc_visit[viscode_field],
                    str(visit),
                    sequence,
                    date,
                    str(study_id),
                    str(series_id),
                    str(image_id),
                    original,
                    tracer,
                ]
            ]
        else:
            scan_data = [
                [
                    phase,
                    subject,
                    qc_visit[viscode_field],
                    str(visit),
                    sequence,
                    date,
                    str(study_id),
                    str(series_id),
                    str(image_id),
                    original,
                ]
            ]

        row_to_append = pd.DataFrame(scan_data, columns=df_cols)
        subj_dfs_list.append(row_to_append)

    return subj_dfs_list


def correct_diagnosis_sc_adni3(clinical_data_dir, participants_df):
    """Add missing diagnosis at screening in ADNI3 due to changes in DX_bl.

    See https://groups.google.com/g/adni-data/c/whYhKafN_0Q.
    The identification of SMC, EMCI, LMCI is lost in ADNI3.

    Args:
        clinical_data_dir: path to the input folder containing clinical data.
        participants_df: DataFrame containing metadata at the participant level.

    Returns:
        Corrected participants_df.
    """
    from clinica.utils.stream import cprint

    diagnosis_dict = {1: "CN", 2: "MCI", 3: "AD"}
    dxsum_df = pd.read_csv(
        path.join(clinical_data_dir, "DXSUM_PDXCONV_ADNIALL.csv")
    ).set_index(["PTID", "VISCODE2"])
    missing_sc = participants_df[participants_df.original_study == "ADNI3"]
    participants_df.set_index("alternative_id_1", drop=True, inplace=True)
    for alternative_id in missing_sc.alternative_id_1.values:
        try:
            diagnosis_sc = diagnosis_dict[
                dxsum_df.loc[(alternative_id, "sc"), "DIAGNOSIS"].values[0]
            ]
            participants_df.loc[alternative_id, "diagnosis_sc"] = diagnosis_sc
        except KeyError:
            cprint(
                msg=f"Unknown screening diagnosis for subject {alternative_id}.",
                lvl="warning",
            )
            participants_df.loc[alternative_id, "diagnosis_sc"] = "n/a"

    participants_df.reset_index(inplace=True, drop=False)
    return participants_df


def replace_sequence_chars(sequence_name):
    """Replace special characters in the sequence by underscores (as done for corresponding folder names in ADNI).

    Args:
        sequence_name: sequence to process

    Returns: the new string
    """
    import re

    return re.sub("[ /;*()<>:]", "_", sequence_name)


def write_adni_sessions_tsv(df_subj_sessions, bids_subjs_paths):
    import pandas as pd

    """Write the result of method create_session_dict into several TSV files.

    Args:
        df_subj_sessions: global dataframe containing clinical sessions data for all subjects
        bids_subjs_paths: a list with the path to all bids subjects
    """
    import os
    from os import path

    def compute_amyloid_status(row: pd.DataFrame) -> str:
        if (
            pd.isnull(row["adni_av45"])
            and pd.isnull(row["adni_pib"])
            and isinstance(row["adni_abeta"], float)
        ):
            return "Au"
        elif row["adni_av45"] > 1.1 or row["adni_pib"] > 1.5 or row["adni_abeta"] < 192:
            return "A+"
        elif (
            (pd.isnull(row["adni_av45"]) or row["adni_av45"] < 1.1)
            and (pd.isnull(row["adni_pib"]) or row["adni_pib"] < 1.5)
            and (isinstance(row["adni_abeta"], float) or row["adni_abeta"] > 192)
        ):
            return "A-"
        else:
            return "n/a"

    def compute_ptau_status(row: pd.DataFrame) -> str:
        if pd.isnull(row["adni_ptau"]):
            return "Tu"
        elif row["adni_ptau"] > 23:
            return "T+"
        else:
            return "T-"

    df_subj_sessions["adas_memory"] = (
        df_subj_sessions["adas_Q1"]
        + df_subj_sessions["adas_Q4"]
        + df_subj_sessions["adas_Q7"]
        + df_subj_sessions["adas_Q8"]
        + df_subj_sessions["adas_Q9"]
    )  # / 45
    df_subj_sessions["adas_language"] = (
        df_subj_sessions["adas_Q2"]
        + df_subj_sessions["adas_Q5"]
        + df_subj_sessions["adas_Q10"]
        + df_subj_sessions["adas_Q11"]
        + df_subj_sessions["adas_Q12"]
    )  # / 25
    df_subj_sessions["adas_praxis"] = (
        df_subj_sessions["adas_Q3"] + df_subj_sessions["adas_Q6"]
    )  # / 10
    df_subj_sessions["adas_concentration"] = df_subj_sessions["adas_Q13"]  # / 5

    df_subj_sessions = df_subj_sessions.fillna("n/a")

    # compute the amyloid and ptau status
    df_subj_sessions["a_stat"] = df_subj_sessions.apply(
        lambda x: compute_amyloid_status(
            x[["adni_av45", "adni_pib", "adni_abeta"]].apply(
                pd.to_numeric, errors="coerce"
            )
        ),
        axis=1,
    )
    df_subj_sessions["tau_stat"] = df_subj_sessions.apply(
        lambda x: compute_ptau_status(
            x[["adni_ptau"]].apply(pd.to_numeric, errors="coerce")
        ),
        axis=1,
    )

    for sp in bids_subjs_paths:
        os.makedirs(sp, exist_ok=True)

        bids_id = sp.split(os.sep)[-1]

        if bids_id == "conversion_info":
            continue
        else:
            df_tmp = df_subj_sessions[df_subj_sessions["RID"] == bids_id[12:]]

            df_tmp.to_csv(
                path.join(sp, f"{bids_id}_sessions.tsv"),
                sep="\t",
                index=False,
                encoding="utf-8",
            )


def remove_fields_duplicated(bids_fields):
    """Remove duplicated fields in a list.

    Args:
        bids_fields: List of fields

    Returns: list
    """
    seen = set()
    seen_add = seen.add
    return [x for x in bids_fields if not (x in seen or seen_add(x))]


def bids_id_to_loni(bids_id: str) -> Union[str, None]:
    """Convert a subject id of the form sub-ADNI000S0000
    back to original format 000_S_0000
    """
    import re

    ids = re.findall(r"\d+", bids_id)
    if len(ids) == 2:
        return ids[0] + "_S_" + ids[1]
    return None


def filter_subj_bids(df_files, location, bids_ids):
    import clinica.iotools.bids_utils as bids

    # Depending on the file that needs to be open, identify and
    # preprocess the column that contains the subjects ids.
    bids_ids = [x[8:] for x in bids_ids if "sub-ADNI" in x]
    if location == "ADNIMERGE.csv":
        df_files["RID"] = df_files["PTID"].apply(
            lambda x: bids.remove_space_and_symbols(x)[4:]
        )
    else:
        df_files["RID"] = df_files["RID"].apply(lambda x: pad_id(x))
    return df_files.loc[df_files["RID"].isin([x[4:] for x in bids_ids])]


def update_age(row):
    """Update age with time passed since bl to current visit"""
    from datetime import datetime

    if row["session_id"] != "ses-M000":
        examdate = datetime.strptime(row["EXAMDATE"], "%Y-%m-%d")
        examdate_bl = datetime.strptime(row["EXAMDATE_bl"], "%Y-%m-%d")
        delta = examdate - examdate_bl

        updated_age = round(
            float(row["AGE"]) + (delta.days / 365.25),
            1,
        )
    else:
        updated_age = row["AGE"]
    return updated_age


def pad_id(ref_id):
    """Add leading zeros to the RID to keep à length of 4"""
    rid = str(ref_id)
    # Fill the rid with the needed number of zero
    if 4 - len(rid) > 0:
        zeros_to_add = 4 - len(rid)
        rid = "0" * zeros_to_add + rid
    return rid


def _compute_session_id(df: pd.DataFrame, csv_filename: str) -> pd.DataFrame:
    """Compute session ID from visit code.

    The CSV file name is used to determine in which column of
    the dataframe the visit code should be found.
    """
    visit_code_column = _get_visit_code_column_name(csv_filename)
    if visit_code_column not in df:
        raise ValueError(
            f"DataFrame does not contain a column named '{visit_code_column}', "
            "which is supposed to encode the visit code. The columns present in "
            f"the DataFrame are: {df.columns}."
        )
    return df.assign(
        session_id=lambda _df: _df[visit_code_column].apply(
            lambda x: _get_session_id_from_visit_code(x)
        )
    )


def _get_visit_code_column_name(csv_filename: str) -> str:
    """Return the name of the column containing the visit code."""
    if _is_a_visit_code_2_type(csv_filename):
        return "VISCODE2"
    if _is_a_time_point_type(csv_filename):
        return "Timepoint"
    return "VISCODE"


def _is_a_visit_code_2_type(csv_filename: str) -> bool:
    """If the csv file is among these files, then the visit code column is 'VISCODE2'."""
    return csv_filename in {
        "ADAS_ADNIGO2.csv",
        "DXSUM_PDXCONV_ADNIALL.csv",
        "CDR.csv",
        "NEUROBAT.csv",
        "GDSCALE.csv",
        "MODHACH.csv",
        "MOCA.csv",
        "NPIQ.csv",
        "MEDHIST.csv",
        "VITALS.csv",
        "UWNPSYCHSUM_03_07_19.csv",
        "UWNPSYCHSUM_03_26_20.csv",
        "ECOGPT.csv",
        "ECOGSP.csv",
        "FCI.csv",
        "CCI.csv",
        "NPIQ.csv",
        "NPI.csv",
    }


def _is_a_time_point_type(csv_filename: str) -> bool:
    """If the csv file is among these files, then the visit code column is 'Timepoint'."""
    return csv_filename in {
        "BHR_EVERYDAY_COGNITION.csv",
        "BHR_BASELINE_QUESTIONNAIRE.csv",
        "BHR_LONGITUDINAL_QUESTIONNAIRE.csv",
    }


def _get_session_id_from_visit_code(visit_code: str) -> Optional[str]:
    """Checks that the visit code found in the data is supported by
    the converter utility function `viscode_to_session` before using it.
    There are a few special cases that are handled here.
    """
    from clinica.iotools.converter_utils import viscode_to_session

    if _is_visit_code_not_supported(visit_code):
        return None
    if visit_code == "sc":
        return "sc"
    return viscode_to_session(visit_code)


def _is_visit_code_not_supported(visit_code: str) -> bool:
    """Return True is the visit code is not supported by the converter.

    There are a few known values like "f" or "uns1" which are present in
    ADNI data that are not supported for a mapping to a session ID.
    """
    unsupported_values = {"f", "uns1"}
    return pd.isnull(visit_code) or visit_code in unsupported_values


def create_adni_sessions_dict(
    bids_ids, clinic_specs_path, clinical_data_dir, bids_subjs_paths
):
    """Extract all the data required for the sessions files and organize them in a dictionary.

    Args:
        bids_ids: list of subject IDs to process
        clinic_specs_path: path to the specifications for converting the clinical data
        clinical_data_dir: path to the clinical data folder
        bids_subjs_paths: a list with the path to all the BIDS subjects
    """

    from os import path

    import pandas as pd

    from clinica.utils.stream import cprint

    # Load data
    df_sessions = pd.read_csv(clinic_specs_path + "_sessions.tsv", sep="\t")

    files = list(df_sessions["ADNI location"].unique())
    files = [x for x in files if not pd.isnull(x)]
    df_subj_session = pd.DataFrame()
    # write line to get field_bids = sessions['BIDS CLINICA'] without the null values

    # Iterate over the metadata files

    for location in files:

        location = location.split("/")[0]
        if path.exists(path.join(clinical_data_dir, location)):

            file_to_read_path = path.join(clinical_data_dir, location)
            cprint(f"\tReading clinical data file: {location}")

            df_file = pd.read_csv(file_to_read_path, dtype=str)
            df_filtered = filter_subj_bids(df_file, location, bids_ids).copy()

            if not df_filtered.empty:
                df_filtered = _compute_session_id(df_filtered, location)

                # Filter rows with invalid session IDs.
                df_filtered.dropna(subset="session_id", inplace=True)

                if location == "ADNIMERGE.csv":
                    df_filtered["AGE"] = df_filtered.apply(
                        lambda x: update_age(x), axis=1
                    )
                df_subj_session = update_sessions_df(
                    df_subj_session, df_filtered, df_sessions, location
                )
            else:
                dict_column_correspondence = dict(
                    zip(df_sessions["ADNI"], df_sessions["BIDS CLINICA"])
                )
                df_filtered.rename(columns=dict_column_correspondence, inplace=True)
                df_filtered = df_filtered.loc[
                    :, (~df_filtered.columns.isin(df_subj_session.columns))
                ]
                df_subj_session = pd.concat([df_subj_session, df_filtered], axis=1)

<<<<<<< HEAD
=======
            if location == "ADNIMERGE.csv":
                df_filtered["AGE"] = df_filtered.apply(lambda x: update_age(x), axis=1)
            df_subj_session = update_sessions_df(
                df_subj_session, df_filtered, df_sessions, location
            )
        else:
            cprint(
                f"Clinical dataframe extracted from {location} is empty after filtering.",
                lvl="debug",
            )
            dict_column_correspondence = dict(
                zip(df_sessions["ADNI"], df_sessions["BIDS CLINICA"])
            )
            df_filtered.rename(columns=dict_column_correspondence, inplace=True)
            df_filtered = df_filtered.loc[
                :, (~df_filtered.columns.isin(df_subj_session.columns))
            ]
            df_subj_session = pd.concat([df_subj_session, df_filtered], axis=1)
>>>>>>> 7705aa3a
    if df_subj_session.empty:
        raise ValueError("Empty dataset detected. Clinical data cannot be extracted.")

    # Nv/None refer to sessions whose session is undefined. "sc" is the screening session with unreliable (incomplete)
    # data.
    df_subj_session = df_subj_session[
        df_subj_session.session_id.str.contains(r"ses-M\d+")
    ]
    write_adni_sessions_tsv(df_subj_session, bids_subjs_paths)


def update_sessions_df(df_subj_session, df_filtered, df_sessions, location):
    """Update the sessions dataframe with data of current subject.

    Args:
        df_subj_session: dataframe containing aggregate sessions
        df_filtered: dataframe with current subject sessions data
        df_sessions: dataframe with the the metadata information
        location: the clinica data filename
    """

    import pandas as pd

    df_columns_to_add = df_sessions[
        df_sessions["ADNI location"].str.contains(location, na=False)
    ][["BIDS CLINICA", "ADNI"]]

    df_columns_to_add = df_columns_to_add[
        (df_columns_to_add["ADNI"].isin(df_filtered.columns))
        & (~df_columns_to_add["BIDS CLINICA"].isin(df_subj_session.columns))
    ]

    df_temp = df_filtered[
        ["RID", "session_id"] + list(df_columns_to_add["ADNI"])
    ].copy()
    df_temp.columns = ["RID", "session_id"] + list(df_columns_to_add["BIDS CLINICA"])

    # if error in adni data (duplicate session id), keep only the first row
    df_temp.drop_duplicates(subset=["RID", "session_id"], keep="first", inplace=True)

    try:
        df_temp["diagnosis"] = df_temp["diagnosis"].apply(
            lambda x: convert_diagnosis_code(x)
        )
    except KeyError:
        pass

    if df_subj_session.empty:
        df_subj_session = df_temp
    else:
        df_subj_session = pd.merge(
            df_temp, df_subj_session, on=["RID", "session_id"], how="outer"
        )
    return df_subj_session


def convert_diagnosis_code(diagnosis_code):
    """Convert the string field DX contained in ADNIMERGE.csv into a code that identify the diagnosis.

    Args:
        diagnosis_code: a string that represents the diagnosis

    Returns:
        A code that identify a diagnosis
    """
    from pandas import isna

    # Legend
    diagnosis = {"CN": "CN", "MCI": "MCI", "Dementia": "AD"}

    if isna(diagnosis_code):
        return diagnosis_code
    else:
        return diagnosis[diagnosis_code]


def create_adni_scans_files(conversion_path, bids_subjs_paths):
    """Create scans.tsv files for ADNI.

    Args:
        conversion_path: path to the conversion_info folder
        bids_subjs_paths: list of bids subject paths
    """
    import os
    from glob import glob
    from os import path
    from os.path import normpath

    import pandas as pd

    from clinica.utils.stream import cprint

    scans_fields_bids = ["filename", "scan_id", "mri_field"]

    conversion_versions = [
        folder
        for folder in os.listdir(conversion_path)
        if folder[0] == "v" and path.isdir(path.join(conversion_path, folder))
    ]
    conversion_versions = sorted(
        conversion_versions, key=lambda x: int(x.split("v")[1])
    )
    older_version = conversion_versions[-1]
    converted_dict = dict()
    for tsv_path in os.listdir(path.join(conversion_path, older_version)):
        modality = tsv_path.split("_paths")[0]
        df = pd.read_csv(path.join(conversion_path, older_version, tsv_path), sep="\t")
        df.set_index(["Subject_ID", "VISCODE"], inplace=True, drop=True)
        converted_dict[modality] = df

    for bids_subj_path in bids_subjs_paths:
        # Create the file
        bids_id = os.path.basename(normpath(bids_subj_path))
        subject_id = "_S_".join(bids_id[8::].split("S"))

        sessions_paths = glob(path.join(bids_subj_path, "ses-*"))
        for session_path in sessions_paths:
            session_name = session_path.split(os.sep)[-1]
            viscode = session_label_to_viscode(session_name[4::])
            tsv_name = f"{bids_id}_{session_name}_scans.tsv"

            # If the file already exists, remove it
            if os.path.exists(path.join(session_path, tsv_name)):
                os.remove(path.join(session_path, tsv_name))

            scans_tsv = open(path.join(session_path, tsv_name), "a")
            scans_df = pd.DataFrame(columns=scans_fields_bids)
            scans_df.to_csv(scans_tsv, sep="\t", index=False, encoding="utf-8")

            # Extract modalities available for each subject
            mod_available = glob(path.join(session_path, "*"))
            for mod in mod_available:
                mod_name = os.path.basename(mod)
                files = glob(path.join(mod, "*"))
                for file in files:
                    scans_df = pd.DataFrame(index=[0], columns=scans_fields_bids)
                    file_name = os.path.basename(file)
                    scans_df["filename"] = path.join(mod_name, file_name)
                    converted_mod = find_conversion_mod(file_name)
                    try: # Moved try from line 1171 to 1170 to catch KeyError: '18FFDG_pet' - MT 03-27-24
                        conversion_df = converted_dict[converted_mod] 
                        scan_id = conversion_df.loc[(subject_id, viscode), "Image_ID"]
                        scans_df["scan_id"] = scan_id
                        if "Field_Strength" in conversion_df.columns.values:
                            field_strength = conversion_df.loc[
                                (subject_id, viscode), "Field_Strength"
                            ]
                            scans_df["mri_field"] = field_strength
                    except KeyError:
                        cprint(
                            msg=f"No information found for file {file_name}",
                            lvl="warning",
                        )

                    scans_df = scans_df.fillna("n/a")
                    scans_df.to_csv(
                        scans_tsv, header=False, sep="\t", index=False, encoding="utf-8"
                    )


def find_conversion_mod(file_name):
    from clinica.utils.pet import Tracer

    suffix = file_name.split("_")[-1].split(".")[0]

    if suffix == "T1w":
        return "t1"
    elif suffix == "FLAIR":
        return "flair"
    elif suffix == "dwi":
        return "dwi"
    elif suffix == "bold":
        return "fmri"
    elif suffix == "fmap":
        return "fmap"
    elif suffix == "ph":
        return "fmap"
    elif suffix == "e1":
        return "fmap"
    elif suffix == "e2":
        return "fmap"
    elif suffix == "pet":
        tracer = file_name.split("trc-")[1].split("_")[0]
        if tracer in (Tracer.AV45, Tracer.FBB):
            return "amyloid_pet"
        else:
            return f"{tracer}_pet"
    else:
        print(f"Conversion modality could not be found for file {file_name}")


def find_image_path(images, source_dir, modality, prefix, id_field):
    """
    For each image, the path to an existing image file or folder is created from image metadata.

    This function adds two columns to the input dataframe: 'Is_Dicom', and 'Path'.

    Args:
        images: List of images metadata
        source_dir: path to the ADNI directory
        modality: Imaging modality
        prefix: Prefix to prepend to image identifier to create name of folder containing the image
        id_field: Name of the field in images metadata dataframe containing the image identifier to use

    Returns: Dataframe containing metadata and existing paths
    """
    from pathlib import Path

    import pandas as pd

    from clinica.utils.stream import cprint
    cprint("In find_image_path()...")

    is_dicom = []
    image_folders = []

    for _, image in images.iterrows():
        print(image)
        image.Subject_ID = image.Subject_ID.replace('"','')
        image.VISCODE = image.VISCODE.replace('"','')
        # Base directory where to look for image files.
        seq_path = Path(source_dir) / str(image["Subject_ID"])
        cprint(seq_path)

        # Generator finding files containing the image ID.
        find_file = filter(
            lambda p: p.is_file(),
            seq_path.rglob(f"*_I{image['Image_ID']}.*"),
        )

        try:
            # Grab the first file from the generator.
            next_file: Path = next(find_file)

            # Whether the image data are DICOM or not.
            dicom = "dcm" in next_file.suffix

            # Compute the image path (DICOM folder or NIfTI path).
            image_path = str(next_file.parent if dicom else next_file)
        except StopIteration:
            # In case no file is found.
            image_path = ""
            dicom = True

        is_dicom.append(dicom)
        image_folders.append(image_path)
        if image_path == "":
            cprint(
                msg=(
                    f"No {modality} image path found for subject {image.Subject_ID} in visit {image.VISCODE} "
                    f"with image ID {image.Image_ID}"
                ),
                lvl="info",
            )

    images.loc[:, "Is_Dicom"] = pd.Series(is_dicom, index=images.index)
    images.loc[:, "Path"] = pd.Series(image_folders, index=images.index)

    return images


<<<<<<< HEAD
def paths_to_bids(images, bids_dir, modality, mod_to_update=False):
    """Images in the list are converted and copied to directory in BIDS format.

    Args:
        images: List of images metadata and paths
        bids_dir: Path to the output BIDS directory
        modality: Imaging modality
        mod_to_update: If True, pre-existing images in the BIDS directory will be erased and extracted agai n.
=======
def paths_to_bids(
    images: pd.DataFrame,
    bids_dir: str,
    modality: str,
    mod_to_update: bool = False,
    n_procs: Optional[int] = 1,
) -> List[Path]:
    """Images in the list are converted and copied to directory in BIDS format.

    Parameters
    ----------
    images : pd.DataFrame
        List of images metadata and paths.

    bids_dir : str
        Path to the output BIDS directory.

    modality : str
        Imaging modality.

    mod_to_update : bool
        If True, pre-existing images in the BIDS directory will be erased
        and extracted again.

    n_procs : int, optional
        The number of processes to use for conversion.
        Default=1.

    Returns
    -------
    output_file_treated : list of paths
        List of path to image files created.
        This list contains None values for files where the
        conversion wasn't successful.
>>>>>>> 7705aa3a
    """
    from functools import partial
    from multiprocessing import Pool, cpu_count

    if modality.lower() not in (
        "t1",
        "dwi",
        "flair",
        "fmri",
        "fmap",
        "fdg",
        "fdg_uniform",
        "pib",
        "av45_fbb",
        "tau",
    ):
        raise RuntimeError(
            f"{modality.lower()} is not supported for conversion in paths_to_bids."
        )

    bids_dir = Path(bids_dir)
    images_list = list([data for _, data in images.iterrows()])
    with Pool(processes=max(cpu_count() - 1, 1)) as pool:
        create_file_ = partial(
            create_file,
            modality=modality,
            bids_dir=bids_dir,
            mod_to_update=mod_to_update,
        )
        output_file_treated = pool.map(create_file_, images_list)

    return output_file_treated


def create_file(
    image: pd.Series, modality: str, bids_dir: Path, mod_to_update: bool
) -> Optional[Path]:
    """Creates an image file at the corresponding output folder.

    The image file is the result of image conversion (DICOM to NIFTI)
    and centering, as specified for each modality

    Parameters
    ----------
    image : pd.Series
        The image metadata.

    modality : str
        Imaging modality.

    bids_dir : Path
        The path to the output BIDS directory.

    mod_to_update : bool
        If True, pre-existing images in the BIDS directory will be
        erased and extracted again.

    Returns
    -------
    output_image : Path
        The path to the output image created.
        If the conversion wasn't successful, this function returns None.
    """
    import os
    import re
    import shutil
<<<<<<< HEAD
    from glob import glob
    from os import path
    import time

    from numpy import nan
=======
>>>>>>> 7705aa3a

    from clinica.iotools.bids_utils import run_dcm2niix
    from clinica.iotools.converter_utils import viscode_to_session
    from clinica.iotools.utils.data_handling import center_nifti_origin
    from clinica.utils.pet import ReconstructionMethod, Tracer
    from clinica.utils.stream import cprint

    modality_specific = {
        "t1": {
            "output_path": "anat",
            "output_filename": "_T1w",
            "to_center": True,
            "json": "n",
        },
        "dwi": {
            "output_path": "dwi",
            "output_filename": "_dwi",
            "to_center": False,
            "json": "y",
        },
        "flair": {
            "output_path": "anat",
            "output_filename": "_FLAIR",
            "to_center": True,
            "json": "y",
        },
        "fmri": {
            "output_path": "func",
            "output_filename": "_task-rest_bold",
            "to_center": False,
            "json": "y",
        },
        "fmap": {
            "output_path": "fmap",
            "output_filename": "_fmap",
            "to_center": False,
            "json": "y",
        },
        "fdg": {
            "output_path": "pet",
            "output_filename": f"_trc-{Tracer.FDG.value}_rec-{ReconstructionMethod.CO_REGISTERED_AVERAGED.value}_pet",
            "to_center": True,
            "json": "n",
        },
        "fdg_uniform": {
            "output_path": "pet",
            "output_filename": f"_trc-{Tracer.FDG.value}_rec-{ReconstructionMethod.COREGISTERED_ISOTROPIC.value}_pet",
            "to_center": True,
            "json": "n",
        },
        "pib": {
            "output_path": "pet",
            "output_filename": f"_trc-{Tracer.PIB.value}_pet",
            "to_center": True,
            "json": "n",
        },
        "av45": {
            "output_path": "pet",
            "output_filename": f"_trc-{Tracer.AV45.value}_pet",
            "to_center": True,
            "json": "n",
        },
        "fbb": {
            "output_path": "pet",
            "output_filename": f"_trc-{Tracer.FBB.value}_pet",
            "to_center": True,
            "json": "n",
        },
        "tau": {
            "output_path": "pet",
            "output_filename": f"_trc-{Tracer.AV1451.value}_pet",
            "to_center": True,
            "json": "n",
        },
    }

    subject = image.Subject_ID.replace('"','')
    viscode = image.VISCODE.replace('"','')

    if modality == "av45_fbb":
        modality = image.Tracer.lower()

    if not image.Path:
<<<<<<< HEAD
        # Removed this, it clutters the output making it difficult to see what is converted - MT 03/29/24
        # cprint(
        #     msg=(
        #         f"[{modality.upper()}] No path specified for {subject} "
        #         f"in session {viscode}"
        #     ),
        #     lvl="info",
        # )
        return nan
    else:
        cprint(
            msg=(
                f"[{modality.upper()}] Processing subject {subject}"
                f" in session {viscode}"
            ),
=======
        cprint(
            f"[{modality.upper()}] No path specified for {subject} in session {viscode}",
>>>>>>> 7705aa3a
            lvl="info",
        )
        return None
    cprint(
        f"[{modality.upper()}] Processing subject {subject} in session {viscode}",
        lvl="info",
    )

    session = viscode_to_session(viscode)

    image_path = image.Path
    image_id = image.Image_ID
<<<<<<< HEAD
    fmap_flag = 0

    # if modality == "fmap":
    #     fmap_path = image_path
    #     replacements = {
    #         "Axial_rsfMRI__Eyes_Open_": "ADNI_gre_field_mapping",
    #         "Extended_Resting_State_fMRI": "ADNI_gre_field_mapping",
    #         "Axial_fcMRI__EYES_OPEN_": "ADNI_gre_field_mapping",
    #         "Axial_fcMRI__Eyes_Open_": "ADNI_gre_field_mapping",
    #         "Resting_State_fMRI": "ADNI_gre_field_mapping",
    #         "Axial_fcMRI": "ADNI_gre_field_mapping",
    #         "Axial_rsfMRI__Eyes_Open_": "ADNI_gre_field_mapping",
    #         "Axial_rsfMRI__EYES_OPEN_": "ADNI_gre_field_mapping",
    #         "Axial_rsfMRI__Eyes_Open__-phase_P_to_A": "ADNI_gre_field_mapping",
    #         "ADNI_gre_field_mapping_-phase_P_to_A": "ADNI_gre_field_mapping",
    #         "ADNI_gre_field_mapping_0_angle__EYES_OPEN_": "ADNI_gre_field_mapping",
    #         "Axial_fcMRI__EYES_OPEN_": "ADNI_gre_field_mapping"
    #     }
    #     fmap_path = image_path
    #     for original, replacement in replacements.items():
    #         fmap_path = fmap_path.replace(original, replacement)
    #     fmap_path = fmap_path[:-9] # Remove the image identifier just check if the visit exists
    #     if os.path.exists(fmap_path):
    #         cprint("[FMAP] Found corresponding field maps for " + subject + " at " + fmap_path)
    #         fmap_flag = 1
    #     else:
    #         fmap_path = fmap_path.replace("ADNI_gre_field_mapping", "Field_mapping")
    #         if os.path.exists(fmap_path):
    #             cprint("[FMAP] Found corresponding field maps for " + subject + " at " + fmap_path)
    #             fmap_flag = 1
    #         else:
    #             fmap_path = fmap_path.replace("Field_mapping", "Field_Mapping")
    #             if os.path.exists(fmap_path):
    #                 cprint("[FMAP] Found corresponding field maps for " + subject + " at " + fmap_path)
    #                 fmap_flag = 1
    #             else:
    #                 fmap_path = fmap_path.replace("Field_Mapping", "Field_Mapping_phase_R-L")
    #                 if os.path.exists(fmap_path):
    #                     cprint("[FMAP] Found corresponding field maps for " + subject + " at " + fmap_path)
    #                     fmap_flag = 1
    #                 else:
    #                     fmap_path = fmap_path.replace("Field_Mapping_phase_R-L", "Axial_Field_Mapping")
    #                     if os.path.exists(fmap_path):
    #                         cprint("[FMAP] Found corresponding field maps for " + subject + " at " + fmap_path)
    #                         fmap_flag = 1
    #                     else:
    #                         fmap_path = image_path
    #                         fmap_flag = 0

    # If the original image is a DICOM, check if contains two DICOM
    # inside the same folder
=======
    # If the original image is a DICOM, check if contains two DICOM inside the same folder
>>>>>>> 7705aa3a
    if image.Is_Dicom:
        image_path = check_two_dcm_folder(image_path, str(bids_dir), image_id)
    bids_subj = subject.replace("_", "")
    output_path = (
        bids_dir
        / f"sub-ADNI{bids_subj}"
        / session
        / modality_specific[modality]["output_path"]
    )
    output_filename = (
        f"sub-ADNI{bids_subj}_{session}{modality_specific[modality]['output_filename']}"
    )
    output_path.mkdir(parents=True, exist_ok=True)

    # If updated mode is selected, check if an old image is existing and remove it
    for image_to_remove in output_path.glob(f"{output_filename}*"):
        if not mod_to_update:
            cprint(
                f"There exists already an image at {image_to_remove}. "
                "The parameter 'mod_to_update' is set to False such that "
                "images cannot be overwritten.",
                lvl="warning",
            )
            return None
        cprint(f"Removing old image {image_to_remove}...", lvl="info")
        image_to_remove.unlink()

<<<<<<< HEAD
    if mod_to_update or not len(existing_im) > 0:

        try:
            os.makedirs(output_path)
        except OSError:
            # Folder already created with previous instance
            pass

        generate_json = modality_specific[modality]["json"]
        if modality_specific[modality]["to_center"]:
            zip_image = "n"
        else:
            zip_image = "y"
        
        fmap_path = image_path[:-9] # Remove the image ID, all images in the visit will be converted
        if modality == "fmap":
            fmap_image_ids = os.listdir(fmap_path)
            for id in fmap_image_ids:
                fmap_image_path = os.path.join(fmap_path, id)
                run_dcm2niix(
                    input_dir=fmap_image_path,
                    output_dir=output_path,
                    output_fmt=output_filename,
                    compress=True if zip_image == "y" else False,
                    bids_sidecar=True if generate_json == "y" else False,
                )
        else:
            if image.Is_Dicom:
                run_dcm2niix(
                    input_dir=image_path,
                    output_dir=output_path,
                    output_fmt=output_filename,
                    compress=True if zip_image == "y" else False,
                    bids_sidecar=True if generate_json == "y" else False,
                )

                # If "_t" - the trigger delay time - exists in dcm2niix output filename, we remove it
                exception_t = glob(path.join(output_path, output_filename + "_t[0-9]*"))
                for trigger_time in exception_t:
                    res = re.search(r"_t\d+\.", trigger_time)
                    no_trigger_time = trigger_time.replace(
                        trigger_time[res.start() : res.end()], "."
                    )
                    os.rename(trigger_time, no_trigger_time)

                # Removing ADC images if one is generated
                adc_image = path.join(output_path, output_filename + "_ADC.nii.gz")
                if os.path.exists(adc_image):
                    os.remove(adc_image)

                nifti_file = path.join(output_path, output_filename + ".nii")
                output_image = nifti_file + ".gz"

                # Conditions to check if output NIFTI files exists,
                # and, if DWI, if .bvec and .bval files are also present
                nifti_exists = path.isfile(nifti_file) or path.isfile(output_image)
                dwi_bvec_and_bval_exist = not (modality == "dwi") or (
                    path.isfile(path.join(output_path, output_filename + ".bvec"))
                    and path.isfile(path.join(output_path, output_filename + ".bval"))
=======
    generate_json = modality_specific[modality]["json"]
    zip_image = "n" if modality_specific[modality]["to_center"] else "y"
    file_without_extension = output_path / output_filename
    output_image = file_without_extension.with_suffix(".nii.gz")

    if image.Is_Dicom:
        success = run_dcm2niix(
            input_dir=image_path,
            output_dir=output_path,
            output_fmt=output_filename,
            compress=True if zip_image == "y" else False,
            bids_sidecar=True if generate_json == "y" else False,
        )
        if not success:
            cprint(
                f"Error converting image {image_path} for subject {subject} and session {session}",
                lvl="warning",
            )
        # If "_t" - the trigger delay time - exists in dcm2niix output filename, we remove it
        for trigger_time in output_path.glob(f"{output_filename}_t[0-9]*"):
            res = re.search(r"_t\d+\.", str(trigger_time))
            no_trigger_time = str(trigger_time).replace(
                trigger_time[res.start() : res.end()], "."
            )
            os.rename(trigger_time, no_trigger_time)

        # Removing images with unsupported suffixes if generated by dcm2niix
        for suffix in ("ADC", "real", "imaginary"):
            file_with_bad_suffix = output_path / f"{output_filename}_{suffix}"
            if any(
                [
                    file_with_bad_suffix.with_suffix(s).exists()
                    for s in (".nii", ".nii.gz")
                ]
            ):
                cprint(
                    f"Image with bad suffix {suffix} was generated by dcm2niix "
                    f"for subject {subject} and session {session} : "
                    f"{file_with_bad_suffix.with_suffix('.nii.gz')}. This image will NOT "
                    "be converted as the suffix is not supported by Clinica.",
                    lvl="warning",
>>>>>>> 7705aa3a
                )
                for file_to_delete in output_path.glob(f"{output_filename}_{suffix}*"):
                    cprint(f"Deleting file {file_to_delete}.", lvl="info")
                    os.remove(file_to_delete)

        # Conditions to check if output NIFTI files exists,
        # and, if DWI, if .bvec and .bval files are also present
        nifti_exists = (
            file_without_extension.with_suffix(".nii").is_file()
            or output_image.is_file()
        )
        dwi_bvec_and_bval_exist = not (modality == "dwi") or (
            file_without_extension.with_suffix(".bvec").is_file()
            and file_without_extension.with_suffix(".bval").is_file()
        )

<<<<<<< HEAD
                # Check if conversion worked (output files exist)
                if not nifti_exists or not dwi_bvec_and_bval_exist:
                    cprint(
                        msg=f"Conversion with dcm2niix failed for subject {subject} and session {session}",
                        lvl="warning",
                    )
                    return nan

                # Case when JSON file was expected, but not generated by dcm2niix
                elif generate_json == "y" and not os.path.exists(
                    path.join(output_path, output_filename + ".json")
                ):
                    cprint(
                        msg=f"JSON file not generated by dcm2niix for subject {subject} and session {session}",
                        lvl="warning",
                    )

                if modality_specific[modality]["to_center"]:
                    center_nifti_origin(nifti_file, output_image)
                    os.remove(nifti_file)

            else:
                output_image = path.join(output_path, output_filename + ".nii.gz")
                if modality_specific[modality]["to_center"]:
                    center_nifti_origin(image_path, output_image)
                    if not output_image:
                        cprint(
                            msg=(
                                f"For subject {subject} in session {session}, "
                                f"an error occurred whilst recentering Nifti image: {image_path}"
                            ),
                            lvl="error",
                        )
                else:
                    shutil.copy(image_path, output_image)

        # Check if there is still the folder tmp_dcm_folder and remove it
        remove_tmp_dmc_folder(bids_dir, image_id)
        try:
            print(output_image)
        except UnboundLocalError:
            output_image = ""
            print(output_image)
        return output_image
=======
        # Check if conversion worked (output files exist)
        if not nifti_exists or not dwi_bvec_and_bval_exist:
            cprint(
                msg=f"Conversion with dcm2niix failed for subject {subject} and session {session}",
                lvl="warning",
            )
            return None

        # Case when JSON file was expected, but not generated by dcm2niix
        elif (
            generate_json == "y"
            and not file_without_extension.with_suffix(".json").exists()
        ):
            cprint(
                msg=f"JSON file not generated by dcm2niix for subject {subject} and session {session}",
                lvl="warning",
            )

        if modality_specific[modality]["to_center"]:
            output_image, error_msg = center_nifti_origin(
                file_without_extension.with_suffix(".nii"), output_image
            )
            if error_msg:
                cprint(msg=error_msg, lvl="error")
                raise ValueError(error_msg)
            file_without_extension.with_suffix(".nii").unlink()
>>>>>>> 7705aa3a

    else:
        if modality_specific[modality]["to_center"]:
            output_image, error_msg = center_nifti_origin(image_path, output_image)
            if error_msg:
                cprint(
                    msg=(
                        f"For subject {subject} in session {session}, "
                        f"an error occurred whilst recentering Nifti image: {image_path}"
                        f"The error is: {error_msg}"
                    ),
                    lvl="error",
                )
        else:
            shutil.copy(image_path, output_image)

    # Check if there is still the folder tmp_dcm_folder and remove it
    remove_tmp_dmc_folder(bids_dir, image_id)
    return output_image


def session_label_to_viscode(session_name: str) -> str:
    """Replace the session name passed as input with the session label 'bl' or 'mXXX'.

    Parameters
    ----------
    session_name: str
        Name of the session (MXXX).

    Returns
    -------
    str:
        'bl' if is the baseline session or the original session name.
    """
    if session_name == "M000":
        return "bl"
    else:
        return f"m{(int(session_name[1:])):02d}"


def check_two_dcm_folder(dicom_path, bids_folder, image_uid):
    """[summary].

    Check if a folder contains more than one DICOM and if yes, copy the DICOM related to
    image id passed as parameter into a temporary folder called tmp_dicom_folder.

    Args:
        dicom_path (str): path to the DICOM folder
        bids_folder (str): path to the BIDS folder where the dataset will be stored
        image_uid (str): image id of the fMRI

    Returns:
        str: path to the original DICOM folder or the path to a temporary folder called
            tmp_dicom_folder where only the DICOM to convert is copied
    """
    import os
    import shutil
    from glob import glob
    from os import path
    from shutil import copy

    temp_folder_name = f"tmp_dcm_folder_{str(image_uid).strip(' ')}"
    dest_path = path.join(bids_folder, temp_folder_name)

    # Check if there are dicom files inside the folder not belonging to the desired image
    dicom_list = glob(path.join(dicom_path, "*.dcm"))
    image_list = glob(path.join(dicom_path, f"*{image_uid}.dcm"))
    if len(dicom_list) != len(image_list):

        # Remove the precedent tmp_dcm_folder if present.
        if os.path.exists(dest_path):
            shutil.rmtree(dest_path)
        os.mkdir(dest_path)
        dmc_to_conv = glob(path.join(dicom_path, f"*{str(image_uid)}.dcm*"))
        for d in dmc_to_conv:
            copy(d, dest_path)
        return dest_path
    else:
        return dicom_path


def remove_tmp_dmc_folder(bids_dir, image_id):
    """Remove the folder tmp_dmc_folder created by the method check_two_dcm_folder (if existing).

    Args:
        bids_dir: path to the BIDS directory
        image_id:
    """
    from os.path import exists, join
    from shutil import rmtree

    tmp_dcm_folder_path = join(bids_dir, f"tmp_dcm_folder_{str(image_id).strip(' ')}")
    if exists(tmp_dcm_folder_path):
        rmtree(tmp_dcm_folder_path)<|MERGE_RESOLUTION|>--- conflicted
+++ resolved
@@ -227,18 +227,11 @@
     from clinica.utils.stream import cprint
 
     if len(visits) == 0:
-<<<<<<< HEAD
-        # cprint(
-        #     "No corresponding timepoint in ADNIMERGE for "
-        #     f"subject {subject} in visit {image_visit}"
-        # )
-=======
         cprint(
             "No corresponding timepoint in ADNIMERGE for "
             f"subject {subject} in visit {image_visit}",
             lvl="info",
         )
->>>>>>> 7705aa3a
         return None
 
     if len(visits) == 1:
@@ -980,25 +973,6 @@
                 # Filter rows with invalid session IDs.
                 df_filtered.dropna(subset="session_id", inplace=True)
 
-                if location == "ADNIMERGE.csv":
-                    df_filtered["AGE"] = df_filtered.apply(
-                        lambda x: update_age(x), axis=1
-                    )
-                df_subj_session = update_sessions_df(
-                    df_subj_session, df_filtered, df_sessions, location
-                )
-            else:
-                dict_column_correspondence = dict(
-                    zip(df_sessions["ADNI"], df_sessions["BIDS CLINICA"])
-                )
-                df_filtered.rename(columns=dict_column_correspondence, inplace=True)
-                df_filtered = df_filtered.loc[
-                    :, (~df_filtered.columns.isin(df_subj_session.columns))
-                ]
-                df_subj_session = pd.concat([df_subj_session, df_filtered], axis=1)
-
-<<<<<<< HEAD
-=======
             if location == "ADNIMERGE.csv":
                 df_filtered["AGE"] = df_filtered.apply(lambda x: update_age(x), axis=1)
             df_subj_session = update_sessions_df(
@@ -1017,7 +991,6 @@
                 :, (~df_filtered.columns.isin(df_subj_session.columns))
             ]
             df_subj_session = pd.concat([df_subj_session, df_filtered], axis=1)
->>>>>>> 7705aa3a
     if df_subj_session.empty:
         raise ValueError("Empty dataset detected. Clinical data cannot be extracted.")
 
@@ -1279,16 +1252,6 @@
     return images
 
 
-<<<<<<< HEAD
-def paths_to_bids(images, bids_dir, modality, mod_to_update=False):
-    """Images in the list are converted and copied to directory in BIDS format.
-
-    Args:
-        images: List of images metadata and paths
-        bids_dir: Path to the output BIDS directory
-        modality: Imaging modality
-        mod_to_update: If True, pre-existing images in the BIDS directory will be erased and extracted agai n.
-=======
 def paths_to_bids(
     images: pd.DataFrame,
     bids_dir: str,
@@ -1323,7 +1286,6 @@
         List of path to image files created.
         This list contains None values for files where the
         conversion wasn't successful.
->>>>>>> 7705aa3a
     """
     from functools import partial
     from multiprocessing import Pool, cpu_count
@@ -1390,14 +1352,6 @@
     import os
     import re
     import shutil
-<<<<<<< HEAD
-    from glob import glob
-    from os import path
-    import time
-
-    from numpy import nan
-=======
->>>>>>> 7705aa3a
 
     from clinica.iotools.bids_utils import run_dcm2niix
     from clinica.iotools.converter_utils import viscode_to_session
@@ -1481,26 +1435,8 @@
         modality = image.Tracer.lower()
 
     if not image.Path:
-<<<<<<< HEAD
-        # Removed this, it clutters the output making it difficult to see what is converted - MT 03/29/24
-        # cprint(
-        #     msg=(
-        #         f"[{modality.upper()}] No path specified for {subject} "
-        #         f"in session {viscode}"
-        #     ),
-        #     lvl="info",
-        # )
-        return nan
-    else:
-        cprint(
-            msg=(
-                f"[{modality.upper()}] Processing subject {subject}"
-                f" in session {viscode}"
-            ),
-=======
         cprint(
             f"[{modality.upper()}] No path specified for {subject} in session {viscode}",
->>>>>>> 7705aa3a
             lvl="info",
         )
         return None
@@ -1513,61 +1449,7 @@
 
     image_path = image.Path
     image_id = image.Image_ID
-<<<<<<< HEAD
-    fmap_flag = 0
-
-    # if modality == "fmap":
-    #     fmap_path = image_path
-    #     replacements = {
-    #         "Axial_rsfMRI__Eyes_Open_": "ADNI_gre_field_mapping",
-    #         "Extended_Resting_State_fMRI": "ADNI_gre_field_mapping",
-    #         "Axial_fcMRI__EYES_OPEN_": "ADNI_gre_field_mapping",
-    #         "Axial_fcMRI__Eyes_Open_": "ADNI_gre_field_mapping",
-    #         "Resting_State_fMRI": "ADNI_gre_field_mapping",
-    #         "Axial_fcMRI": "ADNI_gre_field_mapping",
-    #         "Axial_rsfMRI__Eyes_Open_": "ADNI_gre_field_mapping",
-    #         "Axial_rsfMRI__EYES_OPEN_": "ADNI_gre_field_mapping",
-    #         "Axial_rsfMRI__Eyes_Open__-phase_P_to_A": "ADNI_gre_field_mapping",
-    #         "ADNI_gre_field_mapping_-phase_P_to_A": "ADNI_gre_field_mapping",
-    #         "ADNI_gre_field_mapping_0_angle__EYES_OPEN_": "ADNI_gre_field_mapping",
-    #         "Axial_fcMRI__EYES_OPEN_": "ADNI_gre_field_mapping"
-    #     }
-    #     fmap_path = image_path
-    #     for original, replacement in replacements.items():
-    #         fmap_path = fmap_path.replace(original, replacement)
-    #     fmap_path = fmap_path[:-9] # Remove the image identifier just check if the visit exists
-    #     if os.path.exists(fmap_path):
-    #         cprint("[FMAP] Found corresponding field maps for " + subject + " at " + fmap_path)
-    #         fmap_flag = 1
-    #     else:
-    #         fmap_path = fmap_path.replace("ADNI_gre_field_mapping", "Field_mapping")
-    #         if os.path.exists(fmap_path):
-    #             cprint("[FMAP] Found corresponding field maps for " + subject + " at " + fmap_path)
-    #             fmap_flag = 1
-    #         else:
-    #             fmap_path = fmap_path.replace("Field_mapping", "Field_Mapping")
-    #             if os.path.exists(fmap_path):
-    #                 cprint("[FMAP] Found corresponding field maps for " + subject + " at " + fmap_path)
-    #                 fmap_flag = 1
-    #             else:
-    #                 fmap_path = fmap_path.replace("Field_Mapping", "Field_Mapping_phase_R-L")
-    #                 if os.path.exists(fmap_path):
-    #                     cprint("[FMAP] Found corresponding field maps for " + subject + " at " + fmap_path)
-    #                     fmap_flag = 1
-    #                 else:
-    #                     fmap_path = fmap_path.replace("Field_Mapping_phase_R-L", "Axial_Field_Mapping")
-    #                     if os.path.exists(fmap_path):
-    #                         cprint("[FMAP] Found corresponding field maps for " + subject + " at " + fmap_path)
-    #                         fmap_flag = 1
-    #                     else:
-    #                         fmap_path = image_path
-    #                         fmap_flag = 0
-
-    # If the original image is a DICOM, check if contains two DICOM
-    # inside the same folder
-=======
     # If the original image is a DICOM, check if contains two DICOM inside the same folder
->>>>>>> 7705aa3a
     if image.Is_Dicom:
         image_path = check_two_dcm_folder(image_path, str(bids_dir), image_id)
     bids_subj = subject.replace("_", "")
@@ -1594,15 +1476,6 @@
             return None
         cprint(f"Removing old image {image_to_remove}...", lvl="info")
         image_to_remove.unlink()
-
-<<<<<<< HEAD
-    if mod_to_update or not len(existing_im) > 0:
-
-        try:
-            os.makedirs(output_path)
-        except OSError:
-            # Folder already created with previous instance
-            pass
 
         generate_json = modality_specific[modality]["json"]
         if modality_specific[modality]["to_center"]:
@@ -1640,22 +1513,6 @@
                         trigger_time[res.start() : res.end()], "."
                     )
                     os.rename(trigger_time, no_trigger_time)
-
-                # Removing ADC images if one is generated
-                adc_image = path.join(output_path, output_filename + "_ADC.nii.gz")
-                if os.path.exists(adc_image):
-                    os.remove(adc_image)
-
-                nifti_file = path.join(output_path, output_filename + ".nii")
-                output_image = nifti_file + ".gz"
-
-                # Conditions to check if output NIFTI files exists,
-                # and, if DWI, if .bvec and .bval files are also present
-                nifti_exists = path.isfile(nifti_file) or path.isfile(output_image)
-                dwi_bvec_and_bval_exist = not (modality == "dwi") or (
-                    path.isfile(path.join(output_path, output_filename + ".bvec"))
-                    and path.isfile(path.join(output_path, output_filename + ".bval"))
-=======
     generate_json = modality_specific[modality]["json"]
     zip_image = "n" if modality_specific[modality]["to_center"] else "y"
     file_without_extension = output_path / output_filename
@@ -1697,7 +1554,6 @@
                     f"{file_with_bad_suffix.with_suffix('.nii.gz')}. This image will NOT "
                     "be converted as the suffix is not supported by Clinica.",
                     lvl="warning",
->>>>>>> 7705aa3a
                 )
                 for file_to_delete in output_path.glob(f"{output_filename}_{suffix}*"):
                     cprint(f"Deleting file {file_to_delete}.", lvl="info")
@@ -1714,52 +1570,6 @@
             and file_without_extension.with_suffix(".bval").is_file()
         )
 
-<<<<<<< HEAD
-                # Check if conversion worked (output files exist)
-                if not nifti_exists or not dwi_bvec_and_bval_exist:
-                    cprint(
-                        msg=f"Conversion with dcm2niix failed for subject {subject} and session {session}",
-                        lvl="warning",
-                    )
-                    return nan
-
-                # Case when JSON file was expected, but not generated by dcm2niix
-                elif generate_json == "y" and not os.path.exists(
-                    path.join(output_path, output_filename + ".json")
-                ):
-                    cprint(
-                        msg=f"JSON file not generated by dcm2niix for subject {subject} and session {session}",
-                        lvl="warning",
-                    )
-
-                if modality_specific[modality]["to_center"]:
-                    center_nifti_origin(nifti_file, output_image)
-                    os.remove(nifti_file)
-
-            else:
-                output_image = path.join(output_path, output_filename + ".nii.gz")
-                if modality_specific[modality]["to_center"]:
-                    center_nifti_origin(image_path, output_image)
-                    if not output_image:
-                        cprint(
-                            msg=(
-                                f"For subject {subject} in session {session}, "
-                                f"an error occurred whilst recentering Nifti image: {image_path}"
-                            ),
-                            lvl="error",
-                        )
-                else:
-                    shutil.copy(image_path, output_image)
-
-        # Check if there is still the folder tmp_dcm_folder and remove it
-        remove_tmp_dmc_folder(bids_dir, image_id)
-        try:
-            print(output_image)
-        except UnboundLocalError:
-            output_image = ""
-            print(output_image)
-        return output_image
-=======
         # Check if conversion worked (output files exist)
         if not nifti_exists or not dwi_bvec_and_bval_exist:
             cprint(
@@ -1786,7 +1596,6 @@
                 cprint(msg=error_msg, lvl="error")
                 raise ValueError(error_msg)
             file_without_extension.with_suffix(".nii").unlink()
->>>>>>> 7705aa3a
 
     else:
         if modality_specific[modality]["to_center"]:
