from typing import Union


def visits_to_timepoints(
    subject,
    mri_list_subj,
    adnimerge_subj,
    modality,
    visit_field="VISIT",
    scandate_field="SCANDATE",
):
    """
    A correspondence is established between ADNIMERGE and MRILIST visits, since they have different notations.

    Args:
        subject: Subject identifier
        mri_list_subj: Dataframe containing list of MRI scans for the subject
        adnimerge_subj: Dataframe containing visits data for the subject
        modality: Imaging modality
        visit_field: field name corresponding to the visit
        scandate_field: field name corresponding to the scan date

    Returns:
        [Returns]
    """
    from clinica.utils.stream import cprint

    if modality == "T1":
        mri_list_subj = mri_list_subj[mri_list_subj[visit_field] != "ADNI Baseline"]

    visits = dict()
    unique_visits = list(mri_list_subj[visit_field].unique())
    pending_timepoints = []

    # We try to obtain the corresponding image Visit for a given VISCODE
    for adni_row in adnimerge_subj.iterrows():
        visit = adni_row[1]

        preferred_visit_name = get_preferred_visit_name(visit)

        if preferred_visit_name in unique_visits:
            key_preferred_visit = (visit.VISCODE, visit.COLPROT, visit.ORIGPROT)
            if key_preferred_visit not in visits.keys():
                visits[key_preferred_visit] = preferred_visit_name
            elif visits[key_preferred_visit] != preferred_visit_name:
                cprint(
                    f"[{modality}] Subject {subject} has multiple visits for one timepoint."
                )

            unique_visits.remove(preferred_visit_name)
            continue

        pending_timepoints.append(visit)

    # Then for images.Visit non matching the expected labels we find the closest date in visits list
    for visit in unique_visits:

        image = (mri_list_subj[mri_list_subj[visit_field] == visit]).iloc[0]

        key_min_visit = get_closest_visit(
            image, pending_timepoints, subject, visit_field, scandate_field
        )

        if not key_min_visit:
            continue

        if key_min_visit not in visits.keys():
            visits[key_min_visit] = image[visit_field]
        elif visits[key_min_visit] != image[visit_field]:
            cprint(
                f"[{modality}] Subject {subject} has multiple visits for one timepoint."
            )

    return visits


def get_preferred_visit_name(visit):
    """Provide the expected visit name for a given visit.

    Args:
        visit: A visit entry from ADNIMERGE

    Returns:
        string: expected visit name
    """
    if visit.ORIGPROT == "ADNI3":
        if visit.VISCODE == "bl":
            preferred_visit_name = "ADNI Screening"
        else:
            year = str(int(visit.VISCODE[1:]) / 12)
            preferred_visit_name = f"ADNI3 Year {year} Visit"
    elif visit.ORIGPROT == "ADNI2":
        if visit.VISCODE == "bl":
            preferred_visit_name = "ADNI2 Screening MRI-New Pt"
        elif visit.VISCODE == "m03":
            preferred_visit_name = "ADNI2 Month 3 MRI-New Pt"
        elif visit.VISCODE == "m06":
            preferred_visit_name = "ADNI2 Month 6-New Pt"
        else:
            year = str(int(visit.VISCODE[1:]) / 12)
            preferred_visit_name = f"ADNI2 Year {year} Visit"
    else:
        if visit.VISCODE == "bl":
            if visit.ORIGPROT == "ADNI1":
                preferred_visit_name = "ADNI Screening"
            else:  # ADNIGO
                preferred_visit_name = "ADNIGO Screening MRI"
        elif visit.VISCODE == "m03":  # Only for ADNIGO Month 3
            preferred_visit_name = "ADNIGO Month 3 MRI"
        else:
            month = int(visit.VISCODE[1:])
            if month < 54:
                preferred_visit_name = f"ADNI1/GO Month {str(month)}"
            else:
                preferred_visit_name = f"ADNIGO Month {str(month)}"
    return preferred_visit_name


def get_closest_visit(image, pending_timepoints, subject, visit_field, scandate_field):
    """Choose the visit with the closest date to a given image acquisition date.

    Args:
        image: An image entry from MPRAGEMETA
        pending_timepoints: List of visit entries from ADNIMERGE
        subject: Subject identifier
        visit_field:
        scandate_field:

    Returns:
        [Returns]
    """
    from datetime import datetime

    from clinica.utils.stream import cprint

    min_db = 100000
    min_db2 = 0
    min_visit = None
    min_visit2 = None

    for timepoint in pending_timepoints:
        db = days_between(image[scandate_field], timepoint.EXAMDATE)
        if db < min_db:
            min_db2 = min_db
            min_visit2 = min_visit

            min_db = db
            min_visit = timepoint

    if min_visit is None or min_visit.empty:
        cprint(
            f"No corresponding timepoint in ADNIMERGE for subject {subject} in visit {image[visit_field]}"
        )
        cprint(image, lvl="debug")
        return None

    if min_visit2 is not None and min_db > 90:
        cprint(
            msg=(
                f"More than 60 days for corresponding timepoint in ADNIMERGE for "
                f"subject {subject} in visit {image[visit_field]} on {image[scandate_field]}"
            ),
            lvl="debug",
        )
        cprint(
            msg=(
                f"Timepoint 1: {min_visit.VISCODE} - {min_visit.ORIGPROT} "
                f"on {min_visit.EXAMDATE} (Distance: {min_db} days)"
            ),
            lvl="debug",
        )
        cprint(
            msg=(
                f"Timepoint 2: {min_visit2.VISCODE} - {min_visit2.ORIGPROT} "
                f"on {min_visit2.EXAMDATE} (Distance: {min_db2} days)"
            ),
            lvl="debug",
        )

        # If image is too close to the date between two visits we prefer the earlier visit
        if (
            datetime.strptime(min_visit.EXAMDATE, "%Y-%m-%d")
            > datetime.strptime(image[scandate_field], "%Y-%m-%d")
            > datetime.strptime(min_visit2.EXAMDATE, "%Y-%m-%d")
        ):
            dif = days_between(min_visit.EXAMDATE, min_visit2.EXAMDATE)
            if abs((dif / 2.0) - min_db) < 30:
                min_visit = min_visit2

        cprint(msg=f"We prefer {min_visit.VISCODE}", lvl="debug")

    key_min_visit = (min_visit.VISCODE, min_visit.COLPROT, min_visit.ORIGPROT)

    return key_min_visit


def days_between(d1, d2):
    """Calculate the days between two dates.

    Args:
        d1: date 1
        d2: date 2

    Returns: number of days between date 2 and date 1
    """
    from datetime import datetime

    d1 = datetime.strptime(d1, "%Y-%m-%d")
    d2 = datetime.strptime(d2, "%Y-%m-%d")
    return abs((d2 - d1).days)


def select_image_qc(id_list, mri_qc_subj):
    """Select image from several scans according to QC.

    Args:
        id_list: List of images identifiers to choose among
        mri_qc_subj: Dataframe containing list of QC of scans for the subject

    Returns: int - Chosen image identifier
    """
    import numpy as np

    if len(id_list) == 0:
        return None

    image_ids = ["I" + str(imageuid) for imageuid in id_list]
    int_ids = [int(imageuid) for imageuid in id_list]
    images_qc = mri_qc_subj[mri_qc_subj.loni_image.isin(image_ids)]

    if images_qc.empty:
        return max(int_ids)

    if np.sum(images_qc.series_selected) == 1:
        selected_image = (
            images_qc[images_qc.series_selected == 1].iloc[0].loni_image[1:]
        )
    else:
        images_not_rejected = images_qc[images_qc.series_quality < 4]

        if images_not_rejected.empty:

            # There are no images that passed the qc,
            # so we'll try to see if there are other images without qc.
            # Otherwise, return None.
            qc_ids = set([int(qc_id[1:]) for qc_id in images_qc.loni_image.unique()])
            no_qc_ids = list(set(int_ids) - qc_ids)

            if len(no_qc_ids) == 0:
                return None
            else:
                return max(no_qc_ids)

        # We select the image with the best (lower) QC.
        # If no positive QC available we choose image with -1 (not performed)
        series_quality = [
            q if q > 0 else 4 for q in list(images_not_rejected.series_quality)
        ]
        best_q = np.amin(series_quality)
        if best_q == 4:
            best_q = -1
        images_best_qc = images_not_rejected[
            images_not_rejected.series_quality == best_q
        ]
        if len(images_best_qc) == 1:
            selected_image = images_best_qc.iloc[0].loni_image[1:]
        else:
            best_ids = [int(x[1:]) for x in images_best_qc.loni_image.unique()]
            selected_image = max(best_ids)

    return int(selected_image)


def get_images_pet(
    subject,
    pet_qc_subj,
    subject_pet_meta,
    df_cols,
    modality,
    sequences_preprocessing_step,
    viscode_field="VISCODE2",
):
    """Selection of scans passing QC and at the chosen preprocessing stage is performed.

    Args:
        subject: Subject identifier
        pet_qc_subj: Dataframe containing QC for scans for the subject
        subject_pet_meta: Dataframe containing metadata for scans for the subject
        df_cols: Columns of output dataframe
        modality: Imaging modality
        sequences_preprocessing_step: List of sequence names that correspond to desired preprocessing stage
        viscode_field: Name of the field in the pet_qc_subj dataframe that provides to the visit code

    Returns: Dataframe containing images metadata
    """
    import pandas as pd

    from clinica.utils.stream import cprint

    subj_dfs_list = []

    for visit in list(pet_qc_subj[viscode_field].unique()):
        if pd.isna(visit):
            continue

        pet_qc_visit = pet_qc_subj[pet_qc_subj[viscode_field] == visit]

        if pet_qc_visit.empty:
            continue

        # If there are several scans for a timepoint we start with image acquired last (higher LONIUID)
        pet_qc_visit = pet_qc_visit.sort_values("LONIUID", ascending=False)

        original_pet_meta = pd.DataFrame(columns=subject_pet_meta.columns)
        qc_visit = pet_qc_visit.iloc[0]
        for qc_index in range(len(pet_qc_visit)):
            qc_visit = pet_qc_visit.iloc[qc_index]

            # We are looking for FDG PET metadata of Original images, that passed QC,
            # acquired at the same date as the current scan that passed QC for the current visit,
            # not containing ‘early’ in the sequence name

            original_pet_meta = subject_pet_meta[
                (subject_pet_meta["Orig/Proc"] == "Original")
                & (subject_pet_meta["Image ID"] == int(qc_visit.LONIUID[1:]))
                & (subject_pet_meta["Scan Date"] == qc_visit.EXAMDATE)
                & ~subject_pet_meta.Sequence.str.contains("early", case=False, na=False)
            ]
            # Check if we found a matching image. If yes, we stop looking for it.
            if not original_pet_meta.empty:
                break

        if original_pet_meta.empty:
            cprint(
                f"No {modality} images metadata for subject {subject} and visit {qc_visit[viscode_field]}"
            )
            continue

        original_image = original_pet_meta.iloc[0]

        # Co-registered and Averaged image with the same Series ID of the original image
        averaged_pet_meta = subject_pet_meta[
            subject_pet_meta["Sequence"].isin(sequences_preprocessing_step)
            & (subject_pet_meta["Series ID"] == original_image["Series ID"])
        ]

        # If an explicit Co-registered, Averaged image does not exist,
        # the original image is already in that preprocessing stage.

        if averaged_pet_meta.empty:
            sel_image = original_image
            original = True
        else:
            sel_image = averaged_pet_meta.iloc[0]
            original = False

        phase = "ADNI1" if modality == "PIB-PET" else qc_visit.Phase
        visit = sel_image.Visit
        sequence = replace_sequence_chars(sel_image.Sequence)
        date = sel_image["Scan Date"]
        study_id = sel_image["Study ID"]
        series_id = sel_image["Series ID"]
        image_id = sel_image["Image ID"]

        # If it is an amyloid PET we need to find which is the tracer of the scan and add it to the
        if modality == "Amyloid-PET":
            if "av45" in sel_image.Sequence.lower():
                tracer = "AV45"
            elif "fbb" in sel_image.Sequence.lower():
                tracer = "FBB"
            else:
                cprint(
                    msg=(
                        f"Unknown tracer for Amyloid PET image metadata for subject {subject} "
                        f"for visit {qc_visit[viscode_field]}"
                    ),
                    lvl="warning",
                )
                continue

            scan_data = [
                [
                    phase,
                    subject,
                    qc_visit[viscode_field],
                    str(visit),
                    sequence,
                    date,
                    str(study_id),
                    str(series_id),
                    str(image_id),
                    original,
                    tracer,
                ]
            ]
        else:
            scan_data = [
                [
                    phase,
                    subject,
                    qc_visit[viscode_field],
                    str(visit),
                    sequence,
                    date,
                    str(study_id),
                    str(series_id),
                    str(image_id),
                    original,
                ]
            ]

        row_to_append = pd.DataFrame(scan_data, columns=df_cols)
        subj_dfs_list.append(row_to_append)

    return subj_dfs_list


def correct_diagnosis_sc_adni3(clinical_data_dir, participants_df):
    """Add missing diagnosis at screening in ADNI3 due to changes in DX_bl.

    See https://groups.google.com/g/adni-data/c/whYhKafN_0Q.
    The identification of SMC, EMCI, LMCI is lost in ADNI3.

    Args:
        clinical_data_dir: path to the input folder containing clinical data.
        participants_df: DataFrame containing metadata at the participant level.

    Returns:
        Corrected participants_df.
    """
    from os import path
    import pandas as pd

    from clinica.utils.stream import cprint

    diagnosis_dict = {1: "CN", 2: "MCI", 3: "AD"}
    dxsum_df = pd.read_csv(
        path.join(clinical_data_dir, "DXSUM_PDXCONV_ADNIALL.csv")
    ).set_index(["PTID", "VISCODE2"])
    missing_sc = participants_df[participants_df.original_study == "ADNI3"]
    participants_df.set_index("alternative_id_1", drop=True, inplace=True)
    for alternative_id in missing_sc.alternative_id_1.values:
        try:
            diagnosis_sc = diagnosis_dict[
                dxsum_df.loc[(alternative_id, "sc"), "DIAGNOSIS"].values[0]
            ]
            participants_df.loc[alternative_id, "diagnosis_sc"] = diagnosis_sc
        except KeyError:
            cprint(
                msg=(
                    f"Unknown screening diagnosis for subject {alternative_id}."
                ),
                lvl="warning",
            )
            participants_df.loc[alternative_id, "diagnosis_sc"] = "n/a"

    participants_df.reset_index(inplace=True, drop=False)
    return participants_df


def replace_sequence_chars(sequence_name):
    """Replace special characters in the sequence by underscores (as done for corresponding folder names in ADNI).

    Args:
        sequence_name: sequence to process

    Returns: the new string
    """
    import re

    return re.sub("[ /;*()<>:]", "_", sequence_name)


def write_adni_sessions_tsv(df_subj_sessions, bids_subjs_paths):
    import pandas as pd

    """Write the result of method create_session_dict into several TSV files.

    Args:
        df_subj_sessions: global dataframe containing clinical sessions data for all subjects
        bids_subjs_paths: a list with the path to all bids subjects
    """
    import os
    from os import path

<<<<<<< HEAD
    def compute_amyloid_status(row):
        stat = "n/a"
=======
    def compute_amyloid_status(row: pd.DataFrame) -> str:
>>>>>>> ce39b629
        if (
            pd.isnull(row["adni_av45"])
            and pd.isnull(row["adni_pib"])
            and isinstance(row["adni_abeta"], float)
        ):
            return "Au"
        elif row["adni_av45"] > 1.1 or row["adni_pib"] > 1.5 or row["adni_abeta"] < 192:
            return "A+"
        elif (
            (pd.isnull(row["adni_av45"]) or row["adni_av45"] < 1.1)
            and (pd.isnull(row["adni_pib"]) or row["adni_pib"] < 1.5)
            and (isinstance(row["adni_abeta"], float) or row["adni_abeta"] > 192)
        ):
            return "A-"
        else:
            return ""

<<<<<<< HEAD
    def compute_ptau_status(row):
=======
    def compute_ptau_status(row: pd.DataFrame) -> str:
>>>>>>> ce39b629
        if pd.isnull(row["adni_ptau"]):
            return "Tu"
        elif row["adni_ptau"] > 23:
            return "T+"
        else:
            return "T-"

    df_subj_sessions["adas_memory"] = (
        df_subj_sessions["adas_Q1"]
        + df_subj_sessions["adas_Q4"]
        + df_subj_sessions["adas_Q7"]
        + df_subj_sessions["adas_Q8"]
        + df_subj_sessions["adas_Q9"]
    )  # / 45
    df_subj_sessions["adas_language"] = (
        df_subj_sessions["adas_Q2"]
        + df_subj_sessions["adas_Q5"]
        + df_subj_sessions["adas_Q10"]
        + df_subj_sessions["adas_Q11"]
        + df_subj_sessions["adas_Q12"]
    )  # / 25
    df_subj_sessions["adas_praxis"] = (
        df_subj_sessions["adas_Q3"] + df_subj_sessions["adas_Q6"]
    )  # / 10
    df_subj_sessions["adas_concentration"] = df_subj_sessions["adas_Q13"]  # / 5

    df_subj_sessions = df_subj_sessions.fillna("n/a")

    # compute the amyloid and ptau status
    df_subj_sessions["a_stat"] = df_subj_sessions.apply(
        lambda x: compute_amyloid_status(
            x[["adni_av45", "adni_pib", "adni_abeta"]].apply(
                pd.to_numeric, errors="coerce"
            )
        ),
        axis=1,
    )
    df_subj_sessions["tau_stat"] = df_subj_sessions.apply(
        lambda x: compute_ptau_status(
            x[["adni_ptau"]].apply(pd.to_numeric, errors="coerce")
        ),
        axis=1,
    )

    for sp in bids_subjs_paths:
        os.makedirs(sp, exist_ok=True)

        bids_id = sp.split(os.sep)[-1]

        if bids_id == "conversion_info":
            continue
        else:
            df_tmp = df_subj_sessions[df_subj_sessions["RID"] == bids_id[12:]]

            df_tmp.to_csv(
                path.join(sp, f"{bids_id}_sessions.tsv"),
                sep="\t",
                index=False,
                encoding="utf-8",
            )


def remove_fields_duplicated(bids_fields):
    """Remove duplicated fields in a list.

    Args:
        bids_fields: List of fields

    Returns: list
    """
    seen = set()
    seen_add = seen.add
    return [x for x in bids_fields if not (x in seen or seen_add(x))]


def bids_id_to_loni(bids_id: str) -> Union[str, None]:
    """Convert a subject id of the form sub-ADNI000S0000
    back to original format 000_S_0000
    """
    import re

    ids = re.findall(r"\d+", bids_id)
    if len(ids) == 2:
        return ids[0] + "_S_" + ids[1]
    return None


def filter_subj_bids(df_files, location, bids_ids):
    import clinica.iotools.bids_utils as bids

    # Depending on the file that needs to be open, identify and
    # preprocess the column that contains the subjects ids.
    bids_ids = [x[8:] for x in bids_ids if "sub-ADNI" in x]
    if location == "ADNIMERGE.csv":
        df_files["RID"] = df_files["PTID"].apply(
            lambda x: bids.remove_space_and_symbols(x)[4:]
        )
    else:
        df_files["RID"] = df_files["RID"].apply(lambda x: pad_id(x))
    return df_files.loc[df_files["RID"].isin([x[4:] for x in bids_ids])]


def update_age(row):
    """Update age with time passed since bl to current visit"""
    from datetime import datetime

    if row["session_id"] != "ses-M00":
        examdate = datetime.strptime(row["EXAMDATE"], "%Y-%m-%d")
        examdate_bl = datetime.strptime(row["EXAMDATE_bl"], "%Y-%m-%d")
        delta = examdate - examdate_bl

        updated_age = round(
            float(row["AGE"]) + (delta.days / 365.25),
            1,
        )
    else:
        updated_age = row["AGE"]
    return updated_age


def pad_id(ref_id):
    """Add leading zeros to the RID to keep à length of 4"""
    rid = str(ref_id)
    # Fill the rid with the needed number of zero
    if 4 - len(rid) > 0:
        zeros_to_add = 4 - len(rid)
        rid = "0" * zeros_to_add + rid
    return rid


def get_visit_id(row, location):
    """Return a common visit ID across different files"""
    import pandas as pd

    locations_visicode2 = [
        "ADAS_ADNIGO2.csv",
        "DXSUM_PDXCONV_ADNIALL.csv",
        "CDR.csv",
        "NEUROBAT.csv",
        "GDSCALE.csv",
        "MODHACH.csv",
        "MOCA.csv",
        "NPIQ.csv",
        "MEDHIST.csv",
        "VITALS.csv",
        "UWNPSYCHSUM_03_07_19.csv",
        "UWNPSYCHSUM_03_26_20.csv",
        "ECOGPT.csv",
        "ECOGSP.csv",
        "FCI.csv",
        "CCI.csv",
        "NPIQ.csv",
        "NPI.csv",
    ]

    if location in locations_visicode2:
        if pd.isnull(row["VISCODE2"]) or row["VISCODE2"] == "f":
            return None
        if row["VISCODE2"] == "sc":
            return "sc"  # visit_id = "bl"
        else:
            visit_id = row["VISCODE2"]
    elif location in [
        "BHR_EVERYDAY_COGNITION.csv",
        "BHR_BASELINE_QUESTIONNAIRE.csv",
        "BHR_LONGITUDINAL_QUESTIONNAIRE.csv",
    ]:
        visit_id = row["Timepoint"]
    else:
        visit_id = row["VISCODE"]
    return viscode_to_session(visit_id)


def create_adni_sessions_dict(
    bids_ids, clinic_specs_path, clinical_data_dir, bids_subjs_paths
):
    """Extract all the data required for the sessions files and organize them in a dictionary.

    Args:
        bids_ids: list of subject IDs to process
        clinic_specs_path: path to the specifications for converting the clinical data
        clinical_data_dir: path to the clinical data folder
        bids_subjs_paths: a list with the path to all the BIDS subjects
    """

    from os import path

    import pandas as pd

    from clinica.utils.stream import cprint

    # Load data
    df_sessions = pd.read_csv(clinic_specs_path + "_sessions.tsv", sep="\t")

    files = list(df_sessions["ADNI location"].unique())
    files = [x for x in files if not pd.isnull(x)]
    df_subj_session = pd.DataFrame()
    # write line to get field_bids = sessions['BIDS CLINICA'] without the null values

    # Iterate over the metadata files

    for location in files:

        location = location.split("/")[0]
        if path.exists(path.join(clinical_data_dir, location)):

            file_to_read_path = path.join(clinical_data_dir, location)
            cprint(f"\tReading clinical data file: {location}")

            df_file = pd.read_csv(file_to_read_path, dtype=str)
            df_filtered = filter_subj_bids(df_file, location, bids_ids).copy()

            if not df_filtered.empty:
                # Get session ID from visit code.
                df_filtered["session_id"] = df_filtered.apply(
                    lambda x: get_visit_id(x, location), axis=1
                )

                # Filter rows with invalid session IDs.
                df_filtered.dropna(subset="session_id", inplace=True)

                if location == "ADNIMERGE.csv":
                    df_filtered["AGE"] = df_filtered.apply(
                        lambda x: update_age(x), axis=1
                    )
                df_subj_session = update_sessions_df(
                    df_subj_session, df_filtered, df_sessions, location
                )
            else:
                dict_column_correspondence = dict(
                    zip(df_sessions["ADNI"], df_sessions["BIDS CLINICA"])
                )
                df_filtered.rename(columns=dict_column_correspondence, inplace=True)
                df_filtered = df_filtered.loc[
                    :, (~df_filtered.columns.isin(df_subj_session.columns))
                ]
                df_subj_session = pd.concat([df_subj_session, df_filtered], axis=1)

    if df_subj_session.empty:
        raise ValueError("Empty dataset detected. Clinical data cannot be extracted.")

    # Nv/None refer to sessions whose session is undefined. "sc" is the screening session with unreliable (incomplete)
    # data.
    df_subj_session = df_subj_session[
        df_subj_session.session_id.str.contains(r"ses-M\d+")
    ]
    write_adni_sessions_tsv(df_subj_session, bids_subjs_paths)


def update_sessions_df(df_subj_session, df_filtered, df_sessions, location):
    """Update the sessions dataframe with data of current subject.

    Args:
        df_subj_session: dataframe containing aggregate sessions
        df_filtered: dataframe with current subject sessions data
        df_sessions: dataframe with the the metadata information
        location: the clinica data filename
    """

    import pandas as pd

    df_columns_to_add = df_sessions[
        df_sessions["ADNI location"].str.contains(location, na=False)
    ][["BIDS CLINICA", "ADNI"]]

    df_columns_to_add = df_columns_to_add[
        (df_columns_to_add["ADNI"].isin(df_filtered.columns))
        & (~df_columns_to_add["BIDS CLINICA"].isin(df_subj_session.columns))
    ]

    df_temp = df_filtered[
        ["RID", "session_id"] + list(df_columns_to_add["ADNI"])
    ].copy()
    df_temp.columns = ["RID", "session_id"] + list(df_columns_to_add["BIDS CLINICA"])

    # if error in adni data (duplicate session id), keep only the first row
    df_temp.drop_duplicates(subset=["RID", "session_id"], keep="first", inplace=True)

    try:
        df_temp["diagnosis"] = df_temp["diagnosis"].apply(
            lambda x: convert_diagnosis_code(x)
        )
    except KeyError:
        pass

    if df_subj_session.empty:
        df_subj_session = df_temp
    else:
        df_subj_session = pd.merge(
            df_temp, df_subj_session, on=["RID", "session_id"], how="outer"
        )
    return df_subj_session


def convert_diagnosis_code(diagnosis_code):
    """Convert the string field DX contained in ADNIMERGE.csv into a code that identify the diagnosis.

    Args:
        diagnosis_code: a string that represents the diagnosis

    Returns:
        A code that identify a diagnosis
    """
    from pandas import isna

    # Legend
    diagnosis = {"CN": "CN", "MCI": "MCI", "Dementia": "AD"}

    if isna(diagnosis_code):
        return diagnosis_code
    else:
        return diagnosis[diagnosis_code]


def create_adni_scans_files(conversion_path, bids_subjs_paths):
    """Create scans.tsv files for ADNI.

    Args:
        conversion_path: path to the conversion_info folder
        bids_subjs_paths: list of bids subject paths
    """
    import os
    from glob import glob
    from os import path
    from os.path import normpath

    import pandas as pd

    from clinica.utils.stream import cprint

    scans_fields_bids = ["filename", "scan_id", "mri_field"]

    conversion_versions = [
        folder
        for folder in os.listdir(conversion_path)
        if folder[0] == "v" and path.isdir(path.join(conversion_path, folder))
    ]
    conversion_versions = sorted(
        conversion_versions, key=lambda x: int(x.split("v")[1])
    )
    older_version = conversion_versions[-1]
    converted_dict = dict()
    for tsv_path in os.listdir(path.join(conversion_path, older_version)):
        modality = tsv_path.split("_paths")[0]
        df = pd.read_csv(path.join(conversion_path, older_version, tsv_path), sep="\t")
        df.set_index(["Subject_ID", "VISCODE"], inplace=True, drop=True)
        converted_dict[modality] = df

    for bids_subj_path in bids_subjs_paths:
        # Create the file
        bids_id = os.path.basename(normpath(bids_subj_path))
        subject_id = "_S_".join(bids_id[8::].split("S"))

        sessions_paths = glob(path.join(bids_subj_path, "ses-*"))
        for session_path in sessions_paths:
            session_name = session_path.split(os.sep)[-1]
            viscode = session_to_viscode(session_name[4::])
            tsv_name = f"{bids_id}_{session_name}_scans.tsv"

            # If the file already exists, remove it
            if os.path.exists(path.join(session_path, tsv_name)):
                os.remove(path.join(session_path, tsv_name))

            scans_tsv = open(path.join(session_path, tsv_name), "a")
            scans_df = pd.DataFrame(columns=scans_fields_bids)
            scans_df.to_csv(scans_tsv, sep="\t", index=False, encoding="utf-8")

            # Extract modalities available for each subject
            mod_available = glob(path.join(session_path, "*"))
            for mod in mod_available:
                mod_name = os.path.basename(mod)
                files = glob(path.join(mod, "*"))
                for file in files:
                    scans_df = pd.DataFrame(index=[0], columns=scans_fields_bids)
                    file_name = os.path.basename(file)
                    scans_df["filename"] = path.join(mod_name, file_name)
                    converted_mod = find_conversion_mod(file_name)
                    conversion_df = converted_dict[converted_mod]
                    try:
                        scan_id = conversion_df.loc[(subject_id, viscode), "Image_ID"]
                        scans_df["scan_id"] = scan_id
                        if "Field_Strength" in conversion_df.columns.values:
                            field_strength = conversion_df.loc[
                                (subject_id, viscode), "Field_Strength"
                            ]
                            scans_df["mri_field"] = field_strength
                    except KeyError:
                        cprint(
                            msg=f"No information found for file {file_name}",
                            lvl="warning",
                        )

                    scans_df = scans_df.fillna("n/a")
                    scans_df.to_csv(
                        scans_tsv, header=False, sep="\t", index=False, encoding="utf-8"
                    )


def find_conversion_mod(file_name):
    from clinica.utils.pet import Tracer

    suffix = file_name.split("_")[-1].split(".")[0]
    if suffix == "T1w":
        return "t1"
    elif suffix == "FLAIR":
        return "flair"
    elif suffix == "dwi":
        return "dwi"
    elif suffix == "bold":
        return "fmri"
    elif suffix == "pet":
        tracer = file_name.split("trc-")[1].split("_")[0]
        if tracer in (Tracer.AV45, Tracer.FBB):
            return "amyloid_pet"
        else:
            return f"{tracer}_pet"
    else:
        raise ValueError(f"Conversion modality could not be found for file {file_name}")


def find_image_path(images, source_dir, modality, prefix, id_field):
    """
    For each image, the path to an existing image file or folder is created from image metadata.

    Args:
        images: List of images metadata
        source_dir: path to the ADNI directory
        modality: Imaging modality
        prefix: Prefix to prepend to image identifier to create name of folder containing the image
        id_field: Name of the field in images metadata dataframe containing the image identifier to use

    Returns: Dataframe containing metadata and existing paths
    """
    from pathlib import Path

    import pandas as pd

    from clinica.utils.stream import cprint

    is_dicom = []
    image_folders = []

    for _, image in images.iterrows():
        # Base directory where to look for image files.
        seq_path = Path(source_dir) / str(image["Subject_ID"])

        # Generator finding files containing the image ID.
        find_file = filter(
            lambda p: p.is_file(),
            seq_path.rglob(f"*_I{image['Image_ID']}.*"),
        )

        try:
            # Grab the first file from the generator.
            next_file: Path = next(find_file)

            # Whether the image data are DICOM or not.
            dicom = "dcm" in next_file.suffix

            # Compute the image path (DICOM folder or NIfTI path).
            image_path = str(next_file.parent if dicom else next_file)
        except StopIteration:
            # In case no file is found.
            image_path = ""
            dicom = True

        is_dicom.append(dicom)
        image_folders.append(image_path)
        if image_path == "":
            cprint(
                msg=(
                    f"No {modality} image path found for subject {image.Subject_ID} in visit {image.VISCODE} "
                    f"with image ID {image.Image_ID}"
                ),
                lvl="info",
            )

    images.loc[:, "Is_Dicom"] = pd.Series(is_dicom, index=images.index)
    images.loc[:, "Path"] = pd.Series(image_folders, index=images.index)

    return images


def paths_to_bids(images, bids_dir, modality, mod_to_update=False):
    """Images in the list are converted and copied to directory in BIDS format.

    Args:
        images: List of images metadata and paths
        bids_dir: Path to the output BIDS directory
        modality: Imaging modality
        mod_to_update: If True, pre-existing images in the BIDS directory will be erased and extracted agai n.
    """
    from functools import partial
    from multiprocessing import Pool, cpu_count

    if modality.lower() not in [
        "t1",
        "dwi",
        "flair",
        "fmri",
        "fdg",
        "pib",
        "av45_fbb",
        "tau",
    ]:
        # This should never be reached
        raise RuntimeError(
            modality.lower() + " is not supported for conversion in paths_to_bids"
        )

    images_list = list([data for _, data in images.iterrows()])

    with Pool(processes=max(cpu_count() - 1, 1)) as pool:
        create_file_ = partial(
            create_file,
            modality=modality,
            bids_dir=bids_dir,
            mod_to_update=mod_to_update,
        )
        output_file_treated = pool.map(create_file_, images_list)

    return output_file_treated


def create_file(image, modality, bids_dir, mod_to_update):
    """
    Image file is created at the corresponding output folder
    as result of image conversion (DICOM to NIFTI) and centering,
    as specified for each modality

    Args:
        image: Image metadata
        modality: Imaging modality
        bids_dir: Path to the output BIDS directory
        mod_to_update: If True, pre-existing images in the BIDS directory will be erased and extracted again.

    Returns:
        [Returns]
    """
    import os
    import re
    import shutil
    from glob import glob
    from os import path

    from numpy import nan

    from clinica.iotools.bids_utils import run_dcm2niix
    from clinica.iotools.utils.data_handling import center_nifti_origin
    from clinica.utils.pet import Tracer
    from clinica.utils.stream import cprint

    modality_specific = {
        "t1": {
            "output_path": "anat",
            "output_filename": "_T1w",
            "to_center": True,
            "json": "n",
        },
        "dwi": {
            "output_path": "dwi",
            "output_filename": "_dwi",
            "to_center": False,
            "json": "y",
        },
        "flair": {
            "output_path": "anat",
            "output_filename": "_FLAIR",
            "to_center": True,
            "json": "y",
        },
        "fmri": {
            "output_path": "func",
            "output_filename": "_task-rest_bold",
            "to_center": False,
            "json": "y",
        },
        "fdg": {
            "output_path": "pet",
            "output_filename": f"_trc-{Tracer.FDG}_pet",
            "to_center": True,
            "json": "n",
        },
        "pib": {
            "output_path": "pet",
            "output_filename": f"_trc-{Tracer.PIB}_pet",
            "to_center": True,
            "json": "n",
        },
        "av45": {
            "output_path": "pet",
            "output_filename": f"_trc-{Tracer.AV45}_pet",
            "to_center": True,
            "json": "n",
        },
        "fbb": {
            "output_path": "pet",
            "output_filename": f"_trc-{Tracer.FBB}_pet",
            "to_center": True,
            "json": "n",
        },
        "tau": {
            "output_path": "pet",
            "output_filename": f"_trc-{Tracer.AV1451}_pet",
            "to_center": True,
            "json": "n",
        },
    }

    subject = image.Subject_ID
    viscode = image.VISCODE

    if modality == "av45_fbb":
        modality = image.Tracer.lower()

    if not image.Path:
        cprint(
            msg=(
                f"[{modality.upper()}] No path specified for {subject} "
                f"in session {viscode}"
            ),
            lvl="info",
        )
        return nan
    else:
        cprint(
            msg=(
                f"[{modality.upper()}] Processing subject {subject}"
                f"in session {viscode}"
            ),
            lvl="info",
        )

    session = viscode_to_session(viscode)

    image_path = image.Path
    image_id = image.Image_ID
    # If the original image is a DICOM, check if contains two DICOM
    # inside the same folder
    if image.Is_Dicom:
        image_path = check_two_dcm_folder(image_path, bids_dir, image_id)
    bids_subj = subject.replace("_", "")
    output_path = path.join(
        bids_dir,
        "sub-ADNI" + bids_subj,
        session,
        modality_specific[modality]["output_path"],
    )
    output_filename = (
        "sub-ADNI"
        + bids_subj
        + "_"
        + session
        + modality_specific[modality]["output_filename"]
    )

    # If updated mode is selected, check if an old image is existing and remove it
    existing_im = glob(path.join(output_path, output_filename + "*"))
    if mod_to_update and len(existing_im) > 0:
        print("Removing the old image...")
        for im in existing_im:
            os.remove(im)

    if mod_to_update or not len(existing_im) > 0:

        try:
            os.makedirs(output_path)
        except OSError:
            # Folder already created with previous instance
            pass

        generate_json = modality_specific[modality]["json"]
        if modality_specific[modality]["to_center"]:
            zip_image = "n"
        else:
            zip_image = "y"

        if image.Is_Dicom:
            run_dcm2niix(
                input_dir=image_path,
                output_dir=output_path,
                output_fmt=output_filename,
                compress=True if zip_image == "y" else False,
                bids_sidecar=True if generate_json == "y" else False,
            )

            # If "_t" - the trigger delay time - exists in dcm2niix output filename, we remove it
            exception_t = glob(path.join(output_path, output_filename + "_t[0-9]*"))
            for trigger_time in exception_t:
                res = re.search(r"_t\d+\.", trigger_time)
                no_trigger_time = trigger_time.replace(
                    trigger_time[res.start() : res.end()], "."
                )
                os.rename(trigger_time, no_trigger_time)

            # Removing ADC images if one is generated
            adc_image = path.join(output_path, output_filename + "_ADC.nii.gz")
            if os.path.exists(adc_image):
                os.remove(adc_image)

            nifti_file = path.join(output_path, output_filename + ".nii")
            output_image = nifti_file + ".gz"

            # Conditions to check if output NIFTI files exists,
            # and, if DWI, if .bvec and .bval files are also present
            nifti_exists = path.isfile(nifti_file) or path.isfile(output_image)
            dwi_bvec_and_bval_exist = not (modality == "dwi") or (
                path.isfile(path.join(output_path, output_filename + ".bvec"))
                and path.isfile(path.join(output_path, output_filename + ".bval"))
            )

            # Check if conversion worked (output files exist)
            if not nifti_exists or not dwi_bvec_and_bval_exist:
                cprint(
                    msg=f"Conversion with dcm2niix failed for subject {subject} and session {session}",
                    lvl="warning",
                )
                return nan

            # Case when JSON file was expected, but not generated by dcm2niix
            elif generate_json == "y" and not os.path.exists(
                path.join(output_path, output_filename + ".json")
            ):
                cprint(
                    msg=f"JSON file not generated by dcm2niix for subject {subject} and session {session}",
                    lvl="warning",
                )

            if modality_specific[modality]["to_center"]:
                center_nifti_origin(nifti_file, output_image)
                os.remove(nifti_file)

        else:
            output_image = path.join(output_path, output_filename + ".nii.gz")
            if modality_specific[modality]["to_center"]:
                center_nifti_origin(image_path, output_image)
                if not output_image:
                    cprint(
                        msg=(
                            f"For subject {subject} in session {session}, "
                            f"an error occurred whilst recentering Nifti image: {image_path}"
                        ),
                        lvl="error",
                    )
            else:
                shutil.copy(image_path, output_image)

        # Check if there is still the folder tmp_dcm_folder and remove it
        remove_tmp_dmc_folder(bids_dir, image_id)
        return output_image

    else:
        return nan


def viscode_to_session(viscode):
    """Replace the session label 'bl' with 'M00' or capitalize the session name passed as input.

    Args:
        viscode: session name

    Returns:
        M00 if is the baseline session or the original session name capitalized
    """
    if viscode == "bl":
        return "ses-M00"
    else:
        return "ses-" + viscode.capitalize()


def session_to_viscode(session_name):
    """Replace the session label 'bl' with 'M00' or capitalize the session name passed as input.

    Args:
        session_name: MXX

    Returns:
        M00 if is the baseline session or the original session name capitalized
    """
    if session_name == "M00":
        return "bl"
    else:
        return session_name.lower()


def check_two_dcm_folder(dicom_path, bids_folder, image_uid):
    """[summary].

    Check if a folder contains more than one DICOM and if yes, copy the DICOM related to
    image id passed as parameter into a temporary folder called tmp_dicom_folder.

    Args:
        dicom_path (str): path to the DICOM folder
        bids_folder (str): path to the BIDS folder where the dataset will be stored
        image_uid (str): image id of the fMRI

    Returns:
        str: path to the original DICOM folder or the path to a temporary folder called
            tmp_dicom_folder where only the DICOM to convert is copied
    """
    import os
    import shutil
    from glob import glob
    from os import path
    from shutil import copy

    temp_folder_name = f"tmp_dcm_folder_{str(image_uid).strip(' ')}"
    dest_path = path.join(bids_folder, temp_folder_name)

    # Check if there are dicom files inside the folder not belonging to the desired image
    dicom_list = glob(path.join(dicom_path, "*.dcm"))
    image_list = glob(path.join(dicom_path, f"*{image_uid}.dcm"))
    if len(dicom_list) != len(image_list):

        # Remove the precedent tmp_dcm_folder if present.
        if os.path.exists(dest_path):
            shutil.rmtree(dest_path)
        os.mkdir(dest_path)
        dmc_to_conv = glob(path.join(dicom_path, f"*{str(image_uid)}.dcm*"))
        for d in dmc_to_conv:
            copy(d, dest_path)
        return dest_path
    else:
        return dicom_path


def remove_tmp_dmc_folder(bids_dir, image_id):
    """Remove the folder tmp_dmc_folder created by the method check_two_dcm_folder (if existing).

    Args:
        bids_dir: path to the BIDS directory
        image_id:
    """
    from os.path import exists, join
    from shutil import rmtree

    tmp_dcm_folder_path = join(bids_dir, f"tmp_dcm_folder_{str(image_id).strip(' ')}")
    if exists(tmp_dcm_folder_path):
        rmtree(tmp_dcm_folder_path)<|MERGE_RESOLUTION|>--- conflicted
+++ resolved
@@ -483,12 +483,7 @@
     import os
     from os import path
 
-<<<<<<< HEAD
-    def compute_amyloid_status(row):
-        stat = "n/a"
-=======
     def compute_amyloid_status(row: pd.DataFrame) -> str:
->>>>>>> ce39b629
         if (
             pd.isnull(row["adni_av45"])
             and pd.isnull(row["adni_pib"])
@@ -504,13 +499,9 @@
         ):
             return "A-"
         else:
-            return ""
-
-<<<<<<< HEAD
-    def compute_ptau_status(row):
-=======
+            return "n/a"
+
     def compute_ptau_status(row: pd.DataFrame) -> str:
->>>>>>> ce39b629
         if pd.isnull(row["adni_ptau"]):
             return "Tu"
         elif row["adni_ptau"] > 23:
