# coding: utf-8

"""Methods used by BIDS converters."""


# -- Methods for the clinical data --
# @ToDo:test this function
def create_participants_df(
    study_name,
    clinical_spec_path,
    clinical_data_dir,
    bids_ids,
    delete_non_bids_info=True,
):
    """Create the file participants.tsv.

    Args:
        study_name: name of the study (Ex. ADNI)
        clinical_spec_path: path to the clinical file
        clinical_data_dir: path to the directory where the clinical data are
        stored
        bids_ids: list of bids ids
        delete_non_bids_info: if True delete all the rows of the subjects that
        are not available in the BIDS dataset

    Returns: a pandas dataframe that contains the participants data
    """
    import os
    import re
    from os import path

    import numpy as np
    import pandas as pd

    from clinica.utils.stream import cprint

    fields_bids = ["participant_id"]
    prev_location = ""
    index_to_drop = []
    subjects_to_drop = []
    location_name = study_name + " location"

    # Load the data from the clincal specification file
    participants_specs = pd.read_csv(clinical_spec_path + "_participant.tsv", sep="\t")
    participant_fields_db = participants_specs[study_name]
    field_location = participants_specs[location_name]
    participant_fields_bids = participants_specs["BIDS CLINICA"]

    # Extract the list of the available BIDS fields for the dataset
    for i in range(0, len(participant_fields_db)):
        if not pd.isnull(participant_fields_db[i]):
            fields_bids.append(participant_fields_bids[i])

    # Init the dataframe that will be saved in the file participants.tsv
    participant_df = pd.DataFrame(columns=fields_bids)

    for i in range(0, len(participant_fields_db)):
        # If a field not empty is found
        if not pd.isnull(participant_fields_db[i]):
            # Extract the file location of the field and read the value from the file
            tmp = field_location[i].split("/")
            location = tmp[0]
            # If a sheet is available
            if len(tmp) > 1:
                sheet = tmp[1]
            else:
                sheet = ""
            # Check if the file to open for a certain field is the same of the previous field
            if location == prev_location and sheet == prev_sheet:
                pass
            else:
                file_ext = os.path.splitext(location)[1]
                file_to_read_path = path.join(clinical_data_dir, location)

                if file_ext == ".xlsx":
                    file_to_read = pd.read_excel(file_to_read_path, sheet_name=sheet)
                elif file_ext == ".csv":
                    file_to_read = pd.read_csv(file_to_read_path)
                prev_location = location
                prev_sheet = sheet

            field_col_values = []
            # For each field in fields_dataset extract all the column values
            for j in range(0, len(file_to_read)):
                # Convert the alternative_id_1 to string if is an integer/float
                value_to_read = file_to_read[participant_fields_db[i]]
                if participant_fields_bids[i] == "alternative_id_1" and (
                    value_to_read.dtype == np.float64 or value_to_read.dtype == np.int64
                ):
                    if not pd.isnull(file_to_read.at[j, participant_fields_db[i]]):
                        value_to_append = str(
                            file_to_read.at[j, participant_fields_db[i]]
                        ).rstrip(".0")
                    else:
                        value_to_append = np.NaN
                else:
                    value_to_append = file_to_read.at[j, participant_fields_db[i]]
                field_col_values.append(value_to_append)
            # Add the extracted column to the participant_df
            participant_df[participant_fields_bids[i]] = pd.Series(field_col_values)

    if study_name == "ADNI" or study_name == "AIBL":
        # ADNImerge contains one row for each visits so there are duplicates
        participant_df = participant_df.drop_duplicates(
            subset=["alternative_id_1"], keep="first"
        )
    elif study_name == "OASIS":
        # OASIS provides several MRI for the same session
        participant_df = participant_df[
            ~participant_df.alternative_id_1.str.endswith("_MR2")
        ]
    participant_df.reset_index(inplace=True, drop=True)

    # Adding participant_id column with BIDS ids
    for i in range(0, len(participant_df)):
<<<<<<< HEAD
        if study_name == 'OASIS':
            value = (participant_df['alternative_id_1'][i].split("_"))[1]
        elif study_name == 'OASIS3':
            value = re.sub("OAS3", "", participant_df['alternative_id_1'][i])
=======
        if study_name == "OASIS":
            value = (participant_df["alternative_id_1"][i].split("_"))[1]
>>>>>>> e14b4769
        else:
            value = remove_space_and_symbols(participant_df["alternative_id_1"][i])

        bids_id = [s for s in bids_ids if value in s]

        if len(bids_id) == 0:
            index_to_drop.append(i)
            subjects_to_drop.append(value)
        else:
            participant_df.at[i, "participant_id"] = bids_id[0]

    if len(subjects_to_drop) > 0:
        cprint(
            "The following subjects of dataset directory were not found in your BIDS folder :\n"
            + ", ".join(subjects_to_drop)
        )
    # Delete all the rows of the subjects that are not available in the BIDS dataset
    if delete_non_bids_info:
        participant_df = participant_df.drop(index_to_drop)

    participant_df = participant_df.fillna("n/a")

    return participant_df


def create_sessions_dict(
    clinical_data_dir,
    study_name,
    clinical_spec_path,
    bids_ids,
    name_column_ids,
    subj_to_remove=[],
):
    """Extract the information regarding the sessions and store them in a dictionary (session M00 only).

    Args:
        clinical_data_dir: path to the input folder
        study_name: name of the study (Ex: ADNI)
        clinical_spec_path:  path to the clinical file
        bids_ids: list of bids ids
        name_column_ids: name of the column where the subject ids are stored
        subj_to_remove: subjects to remove
    """
    import os
    from os import path

    import numpy as np
<<<<<<< HEAD
    import os
    import re
=======
    import pandas as pd
>>>>>>> e14b4769

    # Load data
    location = study_name + " location"
    sessions = pd.read_csv(clinical_spec_path + "_sessions.tsv", sep="\t")
    sessions_fields = sessions[study_name]
    field_location = sessions[location]
    sessions_fields_bids = sessions["BIDS CLINICA"]
    fields_dataset = []
    fields_bids = []
    sessions_dict = {}

    for i in range(0, len(sessions_fields)):
        if not pd.isnull(sessions_fields[i]):
            fields_bids.append(sessions_fields_bids[i])
            fields_dataset.append(sessions_fields[i])

    sessions_df = pd.DataFrame(columns=fields_bids)

    for i in range(0, len(sessions_fields)):
        # If the i-th field is available
        if not pd.isnull(sessions_fields[i]):
            # Load the file
            tmp = field_location[i].split("/")
            location = tmp[0]
            if len(tmp) > 1:
                sheet = tmp[1]
            else:
                sheet = ""

            file_to_read_path = path.join(clinical_data_dir, location)
            file_ext = os.path.splitext(location)[1]

            if file_ext == ".xlsx":
                file_to_read = pd.read_excel(file_to_read_path, sheet_name=sheet)
            elif file_ext == ".csv":
                file_to_read = pd.read_csv(file_to_read_path)

            for r in range(0, len(file_to_read.values)):
                row = file_to_read.iloc[r]
                # Extracts the subject ids columns from the dataframe
                subj_id = row[name_column_ids]
                if hasattr(subj_id, "dtype"):
                    if subj_id.dtype == np.int64:
                        subj_id = str(subj_id)
                # Removes all the - from
                subj_id_alpha = remove_space_and_symbols(subj_id)
<<<<<<< HEAD
                if study_name == 'OASIS':
                    subj_id_alpha = str(subj_id[0:3] + 'IS' + subj_id[3] + subj_id[5:9])
                if study_name == 'OASIS3':
                    subj_id_alpha = str(subj_id[0:3] + 'IS' + subj_id[3:])
=======
                if study_name == "OASIS":
                    subj_id_alpha = str(subj_id[0:3] + "IS" + subj_id[3] + subj_id[5:9])
>>>>>>> e14b4769

                # Extract the corresponding BIDS id and create the output file if doesn't exist
                subj_bids = [s for s in bids_ids if subj_id_alpha in s]
                if len(subj_bids) == 0:
                    # If the subject is not an excluded one
                    if subj_id not in subj_to_remove:
                        print(
                            f"{sessions_fields[i]} for {subj_id} not found in the BIDS converted."
                        )
                else:
                    subj_bids = subj_bids[0]
                    sessions_df[sessions_fields_bids[i]] = row[sessions_fields[i]]
<<<<<<< HEAD

                    subj_dir = path.join(path.dirname(path.dirname(clinical_data_dir)), 'out', 'bids', subj_bids)
                    session_names = get_bids_subjs_list(subj_dir)
                    for s in session_names:
                        s_name = re.sub('ses-', '', s)
                        if subj_bids not in sessions_dict:
                            sessions_dict.update({subj_bids: {}})
                        if s_name not in sessions_dict[subj_bids].keys():
                            sessions_dict[subj_bids].update({s_name: {'session_id': s}})
                        (sessions_dict[subj_bids][s_name]).update({sessions_fields_bids[i]: row[sessions_fields[i]]})
=======
                    if subj_bids in sessions_dict:
                        (sessions_dict[subj_bids]["M00"]).update(
                            {sessions_fields_bids[i]: row[sessions_fields[i]]}
                        )
                    else:
                        sessions_dict.update(
                            {
                                subj_bids: {
                                    "M00": {
                                        "session_id": "ses-M00",
                                        sessions_fields_bids[i]: row[
                                            sessions_fields[i]
                                        ],
                                    }
                                }
                            }
                        )
>>>>>>> e14b4769

    return sessions_dict


def create_scans_dict(
    clinical_data_dir,
    study_name,
    clinic_specs_path,
    bids_ids,
    name_column_ids,
    name_column_ses,
    ses_dict,
):
    """[summary].

    Args:
        clinical_data_dir: path to the directory where the clinical data are stored
        study_name: name of the study (Ex ADNI)
        clinic_specs_path: path to the clinical specification file
        bids_ids: list of bids ids
        name_column_ids: name of the column where the subject id is contained
        name_column_ses: name of the column where the viscode of the session is contained
        ses_dict: links the session id to the viscode of the session.

    Returns: a pandas DataFrame that contains the scans information for all sessions of all participants.
    """
    import datetime
    import glob
    from os import path

    import pandas as pd

    from clinica.utils.stream import cprint

    scans_dict = {}
    prev_file = ""
    prev_sheet = ""

    if study_name not in get_supported_dataset():
        raise Exception(
            "Dataset not supported. Supported datasets are:", get_supported_dataset()
        )

    # Init the dictionary with the subject ids
    for bids_id in bids_ids:
        scans_dict[bids_id] = dict()
        for session_id in ses_dict.keys():
            scans_dict[bids_id][session_id] = {
                "T1/DWI/fMRI/FMAP": {},
                "PIB": {},
                "AV45": {},
                "FLUTE": {},
                "FDG": {},
            }

    scans_specs = pd.read_csv(clinic_specs_path + "_scans.tsv", sep="\t")
    fields_dataset = []
    fields_location = []
    fields_bids = []
    fields_mod = []

    # Extract the fields available and the corresponding bids name, location and type
    for i in range(0, len(scans_specs[study_name])):
        field = scans_specs[study_name][i]
        if not pd.isnull(field):
            fields_dataset.append(field)
            fields_bids.append(scans_specs["BIDS CLINICA"][i])
            fields_location.append(scans_specs[study_name + " location"][i])
            fields_mod.append(scans_specs["Modalities related"][i])

    # For each field available extract the original name, extract from the file all the values and fill a data structure
    for i in range(0, len(fields_dataset)):
        # Location is composed by file/sheet
        location = fields_location[i].split("/")
        file_name = location[0]
        if len(location) > 1:
            sheet = location[1]
        else:
            sheet = ""
        # Check if the file to read is already opened
        if file_name == prev_file and sheet == prev_sheet:
            pass
        else:
            file_to_read_path = path.join(clinical_data_dir, file_name)
            file_ext = path.splitext(file_name)[1]
            if file_ext == ".xlsx":
                file_to_read = pd.read_excel(
                    glob.glob(file_to_read_path)[0], sheet_name=sheet
                )
            elif file_ext == ".csv":
                file_to_read = pd.read_csv(
                    glob.glob(file_to_read_path)[0], sep=None, engine="python"
                )
            prev_file = file_name
            prev_sheet = sheet

        for bids_id in bids_ids:
            original_id = bids_id.replace("sub-" + study_name, "")
            for session_name in ses_dict.keys():
                row_to_extract = file_to_read[
                    (file_to_read[name_column_ids] == int(original_id))
                    & (file_to_read[name_column_ses] == ses_dict[session_name])
                ].index.tolist()
                if len(row_to_extract) > 0:
                    row_to_extract = row_to_extract[0]
                    # Fill the dictionary with all the information
                    value = file_to_read.iloc[row_to_extract][fields_dataset[i]]

                    if study_name == "AIBL":  # Deal with special format in AIBL
                        if value == "-4":
                            value = "n/a"
                        elif fields_bids[i] == "acq_time":
                            date_obj = datetime.datetime.strptime(value, "%m/%d/%Y")
                            value = date_obj.strftime("%Y-%m-%dT%H:%M:%S")

                    scans_dict[bids_id][session_name][fields_mod[i]][
                        fields_bids[i]
                    ] = value
                else:
                    print(f"Scans information for {bids_id} {session_name} not found.")
                    scans_dict[bids_id][session_name][fields_mod[i]][
                        fields_bids[i]
                    ] = "n/a"

    return scans_dict


def write_modality_agnostic_files(study_name, bids_dir):
    """
    Write the files README, dataset_description.json, .bidsignore and .bids-validator-config.json
    at the root of the BIDS directory.

    Args:
        study_name: name of the study (Ex ADNI)
        bids_dir: path to the bids directory
    """
    import json
    from os import path

    import clinica

    dataset_dict = {"Name": study_name, "BIDSVersion": "1.4.1", "DatasetType": "raw"}
    dataset_json = json.dumps(dataset_dict, skipkeys=True, indent=4)
    f = open(path.join(bids_dir, "dataset_description.json"), "w")
    f.write(dataset_json)
    f.close()

    file = open(path.join(bids_dir, "README"), "w")
    file.write(
        f"This BIDS directory was generated with Clinica v{clinica.__version__}.\n"
        f"More information on http://www.clinica.run\n"
    )
    file.close()

    validator_dict = {
        "ignore": [
            # Possibly dcm2nii(x) errors
            "NIFTI_UNIT",
            "INCONSISTENT_PARAMETERS",
            # fMRI-specific errors
            "SLICE_TIMING_NOT_DEFINED",
            "NIFTI_PIXDIM4",
            "BOLD_NOT_4D",
            "REPETITION_TIME_MUST_DEFINE",
            "TASK_NAME_MUST_DEFINE",
            # Won't fix errors
            "MISSING_SESSION",  # Allows subjects to have different sessions
            "INCONSISTENT_SUBJECTS",  # Allows subjects to have different modalities
            "SCANS_FILENAME_NOT_MATCH_DATASET",  # Necessary until PET is added to BIDS standard
            "CUSTOM_COLUMN_WITHOUT_DESCRIPTION",  # We won't create these JSON files as clinical description
            # is already done in TSV files of clinica.
            "NO_AUTHORS",  # Optional field in dataset_description.json
        ],
        "warn": [],
        "error": [],
        "ignoredFiles": [],
    }
    validator_json = json.dumps(validator_dict, skipkeys=True, indent=4)
    f = open(path.join(bids_dir, ".bids-validator-config.json"), "w")
    f.write(validator_json)
    f.close()

    f = open(path.join(bids_dir, ".bidsignore"), "w")
    f.write(
        "pet/\nconversion_info/\n"
    )  # pet/ is necessary until PET is added to BIDS standard
    f.close()


def write_sessions_tsv(bids_dir, sessions_dict):
    """Create <participant_id>_sessions.tsv files.

    Write the content of the function create scans dict in several TSV files
    following the BIDS specification.

    Args:
        bids_dir: path to the bids directory
        sessions_dict: output of the function create_sessions_dict
    """
    import os
    from glob import glob
    from os import path

    import pandas as pd

    bids_paths = glob(path.join(bids_dir, "sub-*"))

    for sp in bids_paths:
        bids_id = sp.split(os.sep)[-1]

        if bids_id in sessions_dict:
<<<<<<< HEAD
            columns = list(list(sessions_dict.values())[0].values())[0].keys()
            session_df = pd.DataFrame(columns=columns)
            it = 0
            for k in sessions_dict[bids_id].keys():
                session_dict = sessions_dict[bids_id][k]
                # session_df.iloc[it] = pd.Series(session_dict) # TODO : not working
                session_df_temp = pd.DataFrame(session_dict, index=[k, ])
                # it = it + 1
                session_df = pd.concat([session_df, session_df_temp])
=======
            session_df = pd.DataFrame(
                sessions_dict[bids_id]["M00"],
                index=[
                    "i",
                ],
            )
>>>>>>> e14b4769
            cols = session_df.columns.tolist()
            cols = cols[-1:] + cols[:-1]
            session_df = session_df[cols]
        else:
            print(f"No session data available for {sp}")
            session_df = pd.DataFrame(columns=["session_id"])
            session_df["session_id"] = pd.Series("M00")

        session_df = session_df.fillna("n/a")
        session_df.to_csv(
            path.join(sp, bids_id + "_sessions.tsv"),
            sep="\t",
            index=False,
            encoding="utf8",
        )


def write_scans_tsv(bids_dir, bids_ids, scans_dict):
    """Write the scans dict into TSV files.

    Args:
        bids_dir:  path to the BIDS directory
        bids_ids: list of bids ids
        scans_dict:  the output of the function create_scans_dict

    """
    import os
    from glob import glob
    from os import path

    import pandas as pd

    for bids_id in bids_ids:
<<<<<<< HEAD
        bids_id = bids_id.split(os.sep)[-1]
        for s in glob(path.join(bids_dir, bids_id, 'ses-*')):
            s_name = os.path.basename(s)
            scans_df = pd.DataFrame()
            # Create the file
            tsv_name = '_'.join([bids_id, s_name, "scans.tsv"])
            # If the file already exists, remove it
            if os.path.exists(path.join(bids_dir, bids_id, s_name, tsv_name)):
                os.remove(path.join(bids_dir, bids_id, s_name, tsv_name))

            mod_available = glob(path.join(bids_dir, bids_id, s_name, '*'))
            for mod in mod_available:
                mod_name = os.path.basename(mod)
                files = glob(path.join(mod, '*.nii.gz'))
                for file in files:
                    file_name = os.path.basename(file)
                    if mod_name == "anat" or mod_name == "dwi" or mod_name == "func":
                        f_type = 'T1/DWI/fMRI/FMAP'
                    elif mod_name == 'pet':
                        f_type = 'FDG'

                    row_to_append = pd.DataFrame(scans_dict[bids_id][f_type], index=[0])
                    # Insert the column filename as first value
                    row_to_append.insert(0, 'filename', path.join(mod_name, file_name))
                    scans_df = scans_df.append(row_to_append)

                scans_df.to_csv(path.join(bids_dir, bids_id, s_name, tsv_name), sep='\t', index=False, encoding='utf8')
=======
        # Create the file
        sessions_paths = glob(path.join(bids_dir, bids_id, "ses-*"))
        for session_path in sessions_paths:
            scans_df = pd.DataFrame()
            session_name = session_path.split(os.sep)[-1]
            tsv_name = bids_id + "_" + session_name + "_scans.tsv"

            # If the file already exists, remove it
            if os.path.exists(path.join(bids_dir, bids_id, session_name, tsv_name)):
                os.remove(path.join(bids_dir, bids_id, session_name, tsv_name))

            mod_available = glob(path.join(bids_dir, bids_id, session_name, "*"))
            for mod in mod_available:
                mod_name = os.path.basename(mod)
                files = glob(path.join(mod, "*"))
                for file in files:
                    file_name = os.path.basename(file)
                    if mod_name == "anat" or mod_name == "dwi" or mod_name == "func":
                        f_type = "T1/DWI/fMRI/FMAP"
                    elif mod_name == "pet":
                        description_dict = {
                            carac.split("-")[0]: carac.split("-")[1]
                            for carac in file_name.split("_")
                            if "-" in carac
                        }
                        f_type = description_dict["acq"].upper()
                    else:
                        continue
                    row_to_append = pd.DataFrame(
                        scans_dict[bids_id][session_name][f_type], index=[0]
                    )
                    # Insert the column filename as first value
                    row_to_append.insert(0, "filename", path.join(mod_name, file_name))
                    scans_df = scans_df.append(row_to_append)

            scans_df = scans_df.fillna("n/a")
            scans_df.to_csv(
                path.join(bids_dir, bids_id, session_name, tsv_name),
                sep="\t",
                index=False,
                encoding="utf8",
            )
>>>>>>> e14b4769


# -- Other methods --
def contain_dicom(folder_path):
    """Check if a folder contains DICOM images.

    Args:
        folder_path: path to the folder

    Returns:
        True if DICOM files are found inside the folder, False otherwise
    """
    from glob import glob
    from os import path

    dcm_files = glob(path.join(folder_path, "*.dcm"))
    if len(dcm_files) > 0:
        return True

    return False


def get_supported_dataset():
    """Return the list of supported datasets."""
    return ["ADNI", "CLINAD", "PREVDEMALS", "INSIGHT", "OASIS", "AIBL"]


def get_bids_subjs_list(bids_path):
    """Given a BIDS compliant dataset, return the list of all the subjects available."""
    import os
    from os import path

    return [d for d in os.listdir(bids_path) if os.path.isdir(path.join(bids_path, d))]


def get_bids_subjs_paths(bids_path):
    """Given a BIDS compliant dataset, returns the list of all paths to the subjects folders."""
    import os
    from os import path

    return [
        path.join(bids_path, d)
        for d in os.listdir(bids_path)
        if os.path.isdir(path.join(bids_path, d))
    ]


def compute_new_subjects(original_ids, bids_ids):
    """Check for new subject to convert.

    This function checks for news subjects to convert to the BIDS version i.e. subjects
    contained in the unorganised version that are not available in the BIDS version.

    Args:
        original_ids: list of all the ids of the unorganized folder.
        bids_ids: list of all the BIDS ids contained inside the BIDS converted version of the dataset

    Returns:
        a list containing the original_ids of the subjects that are not available in the BIDS converted version
    """
    to_return = []
    original_ids = remove_space_and_symbols(original_ids)

    for s in original_ids:
        if not any(s in id for id in bids_ids):
            to_return.append(s)

    return to_return


def remove_space_and_symbols(data):
    """Remove spaces and  - _ from a list (or a single) of strings.

    Args:
        data: list of strings or a single string to clean

    Returns:
        data: list of strings or a string without space and symbols _ and -
    """
    import re

    if type(data) is list:
        for i in range(0, len(data)):
            data[i] = re.sub("[-_ ]", "", data[i])
    else:
        data = re.sub("[-_ ]", "", data)

    return data


def get_ext(file_path):
    import os

    root, ext = os.path.splitext(file_path)
    if ext in ".gz":
        file_ext = os.path.splitext(root)[1] + ext
    else:
        file_ext = ext
    return file_ext


def compress_nii(file_path):
    """Compress nii files.

    Args:
        file_path (str): path to the file to convert
    """
    import gzip
    import shutil
    from os import remove

    with open(file_path, "rb") as f_in:
        with gzip.open(file_path + ".gz", "wb") as f_out:
            shutil.copyfileobj(f_in, f_out)
    remove(file_path)


def json_from_dcm(dcm_dir, json_path):
    """
    Writes descriptive JSON file from DICOM header

    Args:
        dcm_dir (str): Path to the DICOM directory
        json_path (str): Path to the output JSON file
    """
    import json
    from glob import glob
    from os import path

    from colorama import Fore
    from pydicom import dcmread
    from pydicom.tag import Tag

    from clinica.utils.stream import cprint

    fields_dict = {
        "DeviceSerialNumber": Tag(("0018", "1000")),
        "Manufacturer": Tag(("0008", "0070")),
        "ManufacturersModelName": Tag(("0008", "1090")),
        "SoftwareVersions": Tag(("0018", "1020")),
        "BodyPart": Tag(("0018", "0015")),
        "Units": Tag(("0054", "1001")),
        # Institution
        "InstitutionName": Tag(("0008", "0080")),
        "InstitutionAddress": Tag(("0008", "0081")),
        "InstitutionalDepartmentName": Tag(("0008", "1040")),
        # MRI
        "MagneticFieldStrength": Tag(("0018", "0087")),
        # PET
        "InjectedRadioactivity": Tag(("0018", "1074")),
        "MolarActivity": Tag(("0018", "1077")),
        "InjectionStart": Tag(("0018", "1042")),
        "FrameDuration": Tag(("0018", "1242")),
    }

    try:
        dcm_path = glob(path.join(dcm_dir, "*.dcm"))[0]
        ds = dcmread(dcm_path)
        json_dict = dict()
        for key, tag in fields_dict.items():
            if tag in ds.keys():
                json_dict[key] = ds.get(tag).value

        json = json.dumps(json_dict, skipkeys=True, indent=4)
        with open(json_path, "w") as f:
            f.write(json)
    except IndexError:
        cprint(f"{Fore.RED}WARNING:No DICOM found at {dcm_dir}.{Fore.RESET}")<|MERGE_RESOLUTION|>--- conflicted
+++ resolved
@@ -113,15 +113,10 @@
 
     # Adding participant_id column with BIDS ids
     for i in range(0, len(participant_df)):
-<<<<<<< HEAD
-        if study_name == 'OASIS':
-            value = (participant_df['alternative_id_1'][i].split("_"))[1]
+        if study_name == "OASIS":
+            value = (participant_df["alternative_id_1"][i].split("_"))[1]
         elif study_name == 'OASIS3':
             value = re.sub("OAS3", "", participant_df['alternative_id_1'][i])
-=======
-        if study_name == "OASIS":
-            value = (participant_df["alternative_id_1"][i].split("_"))[1]
->>>>>>> e14b4769
         else:
             value = remove_space_and_symbols(participant_df["alternative_id_1"][i])
 
@@ -169,12 +164,9 @@
     from os import path
 
     import numpy as np
-<<<<<<< HEAD
     import os
     import re
-=======
     import pandas as pd
->>>>>>> e14b4769
 
     # Load data
     location = study_name + " location"
@@ -221,15 +213,10 @@
                         subj_id = str(subj_id)
                 # Removes all the - from
                 subj_id_alpha = remove_space_and_symbols(subj_id)
-<<<<<<< HEAD
-                if study_name == 'OASIS':
-                    subj_id_alpha = str(subj_id[0:3] + 'IS' + subj_id[3] + subj_id[5:9])
+                if study_name == "OASIS":
+                    subj_id_alpha = str(subj_id[0:3] + "IS" + subj_id[3] + subj_id[5:9])
                 if study_name == 'OASIS3':
                     subj_id_alpha = str(subj_id[0:3] + 'IS' + subj_id[3:])
-=======
-                if study_name == "OASIS":
-                    subj_id_alpha = str(subj_id[0:3] + "IS" + subj_id[3] + subj_id[5:9])
->>>>>>> e14b4769
 
                 # Extract the corresponding BIDS id and create the output file if doesn't exist
                 subj_bids = [s for s in bids_ids if subj_id_alpha in s]
@@ -242,7 +229,6 @@
                 else:
                     subj_bids = subj_bids[0]
                     sessions_df[sessions_fields_bids[i]] = row[sessions_fields[i]]
-<<<<<<< HEAD
 
                     subj_dir = path.join(path.dirname(path.dirname(clinical_data_dir)), 'out', 'bids', subj_bids)
                     session_names = get_bids_subjs_list(subj_dir)
@@ -253,25 +239,6 @@
                         if s_name not in sessions_dict[subj_bids].keys():
                             sessions_dict[subj_bids].update({s_name: {'session_id': s}})
                         (sessions_dict[subj_bids][s_name]).update({sessions_fields_bids[i]: row[sessions_fields[i]]})
-=======
-                    if subj_bids in sessions_dict:
-                        (sessions_dict[subj_bids]["M00"]).update(
-                            {sessions_fields_bids[i]: row[sessions_fields[i]]}
-                        )
-                    else:
-                        sessions_dict.update(
-                            {
-                                subj_bids: {
-                                    "M00": {
-                                        "session_id": "ses-M00",
-                                        sessions_fields_bids[i]: row[
-                                            sessions_fields[i]
-                                        ],
-                                    }
-                                }
-                            }
-                        )
->>>>>>> e14b4769
 
     return sessions_dict
 
@@ -483,24 +450,13 @@
         bids_id = sp.split(os.sep)[-1]
 
         if bids_id in sessions_dict:
-<<<<<<< HEAD
             columns = list(list(sessions_dict.values())[0].values())[0].keys()
             session_df = pd.DataFrame(columns=columns)
             it = 0
             for k in sessions_dict[bids_id].keys():
                 session_dict = sessions_dict[bids_id][k]
-                # session_df.iloc[it] = pd.Series(session_dict) # TODO : not working
                 session_df_temp = pd.DataFrame(session_dict, index=[k, ])
-                # it = it + 1
                 session_df = pd.concat([session_df, session_df_temp])
-=======
-            session_df = pd.DataFrame(
-                sessions_dict[bids_id]["M00"],
-                index=[
-                    "i",
-                ],
-            )
->>>>>>> e14b4769
             cols = session_df.columns.tolist()
             cols = cols[-1:] + cols[:-1]
             session_df = session_df[cols]
@@ -534,7 +490,6 @@
     import pandas as pd
 
     for bids_id in bids_ids:
-<<<<<<< HEAD
         bids_id = bids_id.split(os.sep)[-1]
         for s in glob(path.join(bids_dir, bids_id, 'ses-*')):
             s_name = os.path.basename(s)
@@ -561,43 +516,6 @@
                     row_to_append.insert(0, 'filename', path.join(mod_name, file_name))
                     scans_df = scans_df.append(row_to_append)
 
-                scans_df.to_csv(path.join(bids_dir, bids_id, s_name, tsv_name), sep='\t', index=False, encoding='utf8')
-=======
-        # Create the file
-        sessions_paths = glob(path.join(bids_dir, bids_id, "ses-*"))
-        for session_path in sessions_paths:
-            scans_df = pd.DataFrame()
-            session_name = session_path.split(os.sep)[-1]
-            tsv_name = bids_id + "_" + session_name + "_scans.tsv"
-
-            # If the file already exists, remove it
-            if os.path.exists(path.join(bids_dir, bids_id, session_name, tsv_name)):
-                os.remove(path.join(bids_dir, bids_id, session_name, tsv_name))
-
-            mod_available = glob(path.join(bids_dir, bids_id, session_name, "*"))
-            for mod in mod_available:
-                mod_name = os.path.basename(mod)
-                files = glob(path.join(mod, "*"))
-                for file in files:
-                    file_name = os.path.basename(file)
-                    if mod_name == "anat" or mod_name == "dwi" or mod_name == "func":
-                        f_type = "T1/DWI/fMRI/FMAP"
-                    elif mod_name == "pet":
-                        description_dict = {
-                            carac.split("-")[0]: carac.split("-")[1]
-                            for carac in file_name.split("_")
-                            if "-" in carac
-                        }
-                        f_type = description_dict["acq"].upper()
-                    else:
-                        continue
-                    row_to_append = pd.DataFrame(
-                        scans_dict[bids_id][session_name][f_type], index=[0]
-                    )
-                    # Insert the column filename as first value
-                    row_to_append.insert(0, "filename", path.join(mod_name, file_name))
-                    scans_df = scans_df.append(row_to_append)
-
             scans_df = scans_df.fillna("n/a")
             scans_df.to_csv(
                 path.join(bids_dir, bids_id, session_name, tsv_name),
@@ -605,7 +523,6 @@
                 index=False,
                 encoding="utf8",
             )
->>>>>>> e14b4769
 
 
 # -- Other methods --
