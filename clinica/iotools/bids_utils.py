--- conflicted
+++ resolved
@@ -841,11 +841,7 @@
     bids_sidecar: bool = True,
 ) -> list:
     """Generate the dcm2niix command from user inputs."""
-<<<<<<< HEAD
-    command = ["sudo", "dcm2niix", "-w", "0", "-f", output_fmt, "-o", output_dir]
-=======
     command = ["dcm2niix", "-w", "0", "-f", output_fmt, "-o", str(output_dir)]
->>>>>>> 7705aa3a
     command += ["-9", "-z", "y"] if compress else ["-z", "n"]
     command += ["-b", "y", "-ba", "y"] if bids_sidecar else ["-b", "n"]
     command += [str(input_dir)]
@@ -901,13 +897,8 @@
         cprint(
             msg=(
                 "DICOM to BIDS conversion with dcm2niix failed:\n"
-<<<<<<< HEAD
-                f"command: {command}\n"
-                #f"{completed_process.stdout.decode('utf-8')}"
-=======
                 f"command: {' '.join(command)}\n"
                 f"{completed_process.stdout.decode('utf-8')}"
->>>>>>> 7705aa3a
             ),
             lvl="warning",
         )
