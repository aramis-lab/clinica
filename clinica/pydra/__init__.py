--- conflicted
+++ resolved
@@ -1,5 +1 @@
-<<<<<<< HEAD
-from . import pet_linear, pet_volume, statistics_volume, t1_linear, t1_volume
-=======
-from . import pet_linear, pet_volume, t1_freesurfer, t1_linear, t1_volume
->>>>>>> 6e98d8a2
+from . import pet_linear, pet_volume, statistics_volume, t1_linear, t1_volume, t1_freesurfer
