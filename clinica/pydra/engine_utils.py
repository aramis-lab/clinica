--- conflicted
+++ resolved
@@ -48,79 +48,6 @@
     return inputs
 
 
-<<<<<<< HEAD
-def bids_query(raw_query: dict) -> dict:
-    """Parse a raw BIDS query dictionary and return a properly
-    formatted query dictionary that is compatible with the
-    `BIDSDataGrabber` interface.
-
-    Parameters
-    ----------
-    raw_query : dict
-        The raw BIDS query as a dictionary. This may contain data
-        that is not supported by the `BIDSDataGrabber`.
-
-    Returns
-    -------
-    query : dict
-        The formatted query dictionary compatible with `BIDSDataGrabber`.
-    """
-    query = {}
-    bids_default_queries = {
-        "T1w": {"datatype": "anat", "suffix": "T1w", "extension": [".nii.gz"]}
-    }
-    for k, q in raw_query.items():
-        if k in bids_default_queries:
-            query[k] = {**bids_default_queries[k], **q}
-    return query
-
-
-def caps_query(raw_query: dict) -> dict:
-    """Parse a raw CAPS query dictionary and return a properly
-    formatted query dictionary that is compatible with the
-    `CAPSDataGrabber` interface.
-
-    Parameters
-    ----------
-    raw_query : dict
-        The raw CAPS query as a dictionary. This may contain data
-        that is not supported by the `CAPSDataGrabber`.
-
-    Returns
-    -------
-    query : dict
-        The formatted query dictionary compatible with `CAPSDataGrabber`.
-    """
-    from clinica.utils.input_files import (
-        t1_volume_dartel_input_tissue,
-        t1_volume_deformation_to_template,
-        t1_volume_final_group_template,
-        t1_volume_native_tpm,
-        t1_volume_native_tpm_in_mni,
-    )
-
-    query = {}
-    caps_keys_available_file_reader = {
-        "mask_tissues": t1_volume_native_tpm_in_mni,
-        "flow_fields": t1_volume_deformation_to_template,
-        "pvc_mask_tissues": t1_volume_native_tpm,
-    }
-    caps_keys_available_group_reader = {
-        "dater_input_tissues": t1_volume_dartel_input_tissue,
-        "dartel_template": t1_volume_final_group_template,
-    }
-    for k, v in raw_query.items():
-        if k in caps_keys_available_file_reader:
-            query[k] = caps_keys_available_file_reader[k](**v)
-            query[k]["reader"] = "file"
-        elif k in caps_keys_available_group_reader:
-            query[k] = caps_keys_available_group_reader[k](**v)
-            query[k]["reader"] = "group"
-    return query
-
-
-=======
->>>>>>> 1fcb4589
 def run(wf: Workflow) -> str:
     """Execute a Pydra workflow
 
