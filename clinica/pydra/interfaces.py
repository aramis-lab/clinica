--- conflicted
+++ resolved
@@ -125,19 +125,10 @@
     Nipype1Task
         The task used for reading files from BIDS.
     """
-<<<<<<< HEAD
-    bids_data_grabber = nio.BIDSDataGrabber(output_query=query.query)
-    bids_reader_task = Nipype1Task(
-        name="bids_reader_task",
-        interface=bids_data_grabber,
-        base_dir=input_dir,
-        output_query=query.query,
-=======
     from pydra.tasks.bids import BIDSDatasetReader
 
     return BIDSDatasetReader(output_query=query.query).to_task(
         name="bids_reader_task", dataset_path=input_dir
->>>>>>> 437f3100
     )
 
 
