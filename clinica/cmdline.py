--- conflicted
+++ resolved
@@ -48,11 +48,8 @@
         import os
         pipeline_cli_parsers = []
 
-<<<<<<< HEAD
-        if self.env not in os.environ:
-=======
         if not self.env in os.environ.keys():
->>>>>>> 542e9059
+
             return pipeline_cli_parsers
 
         clinica_pipelines_path = join(os.environ[self.env], self.extra_dir)
