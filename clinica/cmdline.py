# coding: utf8

"""
The 'clinica' executable command line, installed with the clinica package,
calls this module.

The aim of this module is to execute pipelines from the command line,
and gives to the user some other utils to work with the pipelines.
"""

from __future__ import print_function

import os
import sys

import argcomplete

from clinica.engine.cmdparser import *
from clinica.utils.stream import cprint

__author__ = "Michael Bacci"
__copyright__ = "Copyright 2016-2019 The Aramis Lab Team"
__credits__ = ["Michael Bacci", "Alexandre Routier", "Mauricio Diaz"]
__license__ = "See LICENSE.txt file"
__version__ = "0.1.0"
__maintainer__ = "Mauricio Diaz"
__email__ = "mauriciodiaz@inria.fr"
__status__ = "Development"


class ClinicaClassLoader:
    """
    Load pipelines from a custom locations (general from $HOME/clinica)
    """

    def __init__(self, env='CLINICAPATH',
                 baseclass=None, reg=r".*_cli\.py$", extra_dir=""):
        self.env = env
        if baseclass is None:
            import clinica.pipelines.engine as cpe
            self.baseclass = cpe.Pipeline
        else:
            self.baseclass = baseclass
        self.reg = reg
        self.extra_dir = extra_dir

    def load(self):
        import os
        pipeline_cli_parsers = []

        if self.env not in os.environ.keys():

            return pipeline_cli_parsers

        clinica_pipelines_path = join(os.environ[self.env], self.extra_dir)
        if not os.path.isdir(clinica_pipelines_path):
            return pipeline_cli_parsers

        src_path = self.discover_path_with_subdir(clinica_pipelines_path)
        self.add_to_python_path(src_path)
        files_match = self.find_files(src_path, self.reg)

        for file in files_match:
            pipeline_cli_parsers.append(self.load_class(self.baseclass, file))

        return pipeline_cli_parsers

    def load_class(self, baseclass, file):
        import imp
        import inspect
        py_module_name, ext = os.path.splitext(os.path.split(file)[-1])
        py_module = imp.load_source(py_module_name, file)
        for class_name, class_obj in inspect.getmembers(py_module, inspect.isclass):
            if inspect.isclass(class_obj) and not inspect.isabstract(class_obj):
                x = class_obj()
                if isinstance(x, baseclass):
                    return x

    def add_to_python_path(self, paths):
        for p in paths:
            if p not in sys.path:
                sys.path.append(p)

    def discover_path_with_subdir(self, path):
        return [os.path.join(path, file) for file in os.listdir(path) if os.path.isdir(os.path.join(path, file))]

    def find_files(self, paths, reg):
        import re
        return [os.path.join(path, file) for path in paths for file in os.listdir(path) if re.match(reg, file) is not None]


# Nice display
def custom_traceback(exctype, value, exc_traceback):
    import traceback
    import math
    from colorama import Fore

    print(Fore.RED + '\n' + '*' * 23 + '\n*** Clinica crashed ***\n' + '*' * 23 + '\n' + Fore.RESET)
    print(Fore.YELLOW + 'Exception type:' + Fore.RESET, exctype.__name__)
    print(Fore.YELLOW + 'Exception value:' + Fore.RESET, value)
    print('Errors can come from various reasons : '
          + '\n\t * third party softwares '
          + '\n\t * wrong paths given as inputs'
          + '\n\t * ...'
          + '\nDocumentation can be found here : ' + Fore.BLUE + 'http://www.clinica.run/doc/' + Fore.RESET
          + '\nIf you need support, do not hesitate to ask : ' + Fore.BLUE + 'https://groups.google.com/forum/#!forum/clinica-user' + Fore.RESET
          + '\nBelow are displayed information that were gathered when Clinica crashed. This will help to understand what happened '
          + 'if you transfert those information to the Clinica development team.\n' + Fore.RESET)

    frames = traceback.extract_tb(exc_traceback)
    framewidth = int(math.ceil(math.log(len(frames)) / math.log(10)))
    filewidth = 0
    linewidth = 0
    functionwidth = 0
    for frame in frames:
        filewidth = max(filewidth, len(frame[0]))
        linewidth = max(linewidth, frame[1])
        functionwidth = max(functionwidth, len(frame[2]))
    linewidth = int(math.ceil(math.log(linewidth) / math.log(10)))
    print('=' * (filewidth + linewidth + functionwidth + linewidth))
    for i in range(len(frames)):
        t = '{}' + ' ' * (1 + framewidth - len(str(i))) + Fore.RED \
            + '{}' + ' ' * (1 + filewidth - len(frames[i][0])) + Fore.RESET \
            + '{}' + ' ' * (1 + linewidth - len(str(frames[i][1]))) + Fore.GREEN \
            + '{}' + ' ' * (1 + functionwidth - len(frames[i][2])) + Fore.RESET + '{}'
        print(t.format(i, frames[i][0], frames[i][1], frames[i][2],
                       frames[i][3]))


def execute():
    import argparse
    from colorama import Fore
<<<<<<< HEAD
    import warnings

    # Suppress potential warnings 
    warnings.filterwarnings("ignore")
=======

    # Nice traceback when clinica crashes
    sys.excepthook = custom_traceback
>>>>>>> 6866d934

    MANDATORY_TITLE = (Fore.YELLOW + 'Mandatory arguments' + Fore.RESET)
    OPTIONAL_TITLE = (Fore.YELLOW + 'Optional arguments' + Fore.RESET)
    """
    Define and parse the command line argument
    """
    parser = ArgumentParser(add_help=False)
    parser.add_argument('-h', '--help', action='help',
                        default=argparse.SUPPRESS, help=argparse.SUPPRESS)
    parser._positionals.title = (
            Fore.YELLOW
            + 'clinica expects one of the following keywords'
            + Fore.RESET)
    parser._optionals.title = OPTIONAL_TITLE

    sub_parser = parser.add_subparsers(metavar='')
    parser.add_argument("-v", "--verbose",
                        dest='verbose',
                        action='store_true', default=False,
                        help='Verbose: print all messages to the console')
    parser.add_argument("-l", "--logname",
                        dest='logname',
                        default="clinica.log",
                        metavar=('file.log'),
                        help='Define the log file name (default: clinica.log)')

    """
    run category: run one of the available pipelines
    """
    from clinica.engine import CmdParser

    from clinica.pipelines.t1_freesurfer_cross_sectional.t1_freesurfer_cross_sectional_cli import T1FreeSurferCrossSectionalCLI  # noqa
    from clinica.pipelines.t1_volume_tissue_segmentation.t1_volume_tissue_segmentation_cli import T1VolumeTissueSegmentationCLI  # noqa
    from clinica.pipelines.t1_volume_create_dartel.t1_volume_create_dartel_cli import T1VolumeCreateDartelCLI  # noqa
    from clinica.pipelines.t1_volume_existing_dartel.t1_volume_existing_dartel_cli import T1VolumeExistingDartelCLI  # noqa
    from clinica.pipelines.t1_volume_dartel2mni.t1_volume_dartel2mni_cli import T1VolumeDartel2MNICLI  # noqa
    from clinica.pipelines.t1_volume_new_template.t1_volume_new_template_cli import T1VolumeNewTemplateCLI  # noqa
    from clinica.pipelines.t1_volume_existing_template.t1_volume_existing_template_cli import T1VolumeExistingTemplateCLI  # noqa
    from clinica.pipelines.t1_volume_parcellation.t1_volume_parcellation_cli import T1VolumeParcellationCLI
    from clinica.pipelines.dwi_preprocessing_using_phasediff_fieldmap.dwi_preprocessing_using_phasediff_fieldmap_cli import DwiPreprocessingUsingPhaseDiffFieldmapCli  # noqa
    from clinica.pipelines.dwi_preprocessing_using_t1.dwi_preprocessing_using_t1_cli import DwiPreprocessingUsingT1Cli  # noqa
    from clinica.pipelines.dwi_dti.dwi_dti_cli import DwiDtiCli  # noqa
    # from clinica.pipelines.dwi_connectome.dwi_connectome_cli import DwiConnectomeCli  # noqa
    from clinica.pipelines.fmri_preprocessing.fmri_preprocessing_cli import fMRIPreprocessingCLI  # noqa
    from clinica.pipelines.pet_volume.pet_volume_cli import PETVolumeCLI  # noqa
    from clinica.pipelines.pet_surface.pet_surface_cli import PetSurfaceCLI  # noqa
    from clinica.pipelines.machine_learning_spatial_svm.spatial_svm_cli import SpatialSVMCLI  # noqa
    from clinica.pipelines.statistics_surface.statistics_surface_cli import StatisticsSurfaceCLI  # noqa
    pipelines = ClinicaClassLoader(baseclass=CmdParser,
                                   extra_dir="pipelines").load()
    pipelines += [
        T1FreeSurferCrossSectionalCLI(),
        T1VolumeNewTemplateCLI(),
        DwiPreprocessingUsingPhaseDiffFieldmapCli(),
        DwiPreprocessingUsingT1Cli(),
        DwiDtiCli(),
        # DwiConnectomeCli(),
        fMRIPreprocessingCLI(),
        PETVolumeCLI(),
        PetSurfaceCLI(),
        SpatialSVMCLI(),
        StatisticsSurfaceCLI(),
        T1VolumeExistingTemplateCLI(),
        T1VolumeTissueSegmentationCLI(),
        T1VolumeCreateDartelCLI(),
        T1VolumeExistingDartelCLI(),
        T1VolumeDartel2MNICLI(),
        T1VolumeParcellationCLI()
    ]

    run_parser = sub_parser.add_parser(
        'run',
        add_help=False,
        formatter_class=argparse.RawTextHelpFormatter,
        help='To run pipelines on BIDS/CAPS datasets.'
    )
    run_parser.description = (
            Fore.GREEN
            + 'Run pipelines on BIDS/CAPS datasets.'
            + Fore.RESET
    )
    run_parser._positionals.title = (
            Fore.YELLOW
            + 'clinica run expects one of the following pipelines'
            + Fore.RESET
    )

    init_cmdparser_objects(
            parser,
            run_parser.add_subparsers(metavar='', dest='run'),
            pipelines
    )

    """
    convert category: convert one of the supported datasets into BIDS hierarchy
    """
    from clinica.iotools.converters.aibl_to_bids.aibl_to_bids_cli import AiblToBidsCLI  # noqa
    from clinica.iotools.converters.adni_to_bids.adni_to_bids_cli import AdniToBidsCLI  # noqa
    from clinica.iotools.converters.oasis_to_bids.oasis_to_bids_cli import OasisToBidsCLI  # noqa

    converters = ClinicaClassLoader(baseclass=CmdParser,
                                    extra_dir="iotools/converters").load()
    converters += [
        AdniToBidsCLI(),
        AiblToBidsCLI(),
        OasisToBidsCLI(),
    ]

    convert_parser = sub_parser.add_parser(
        'convert',
        add_help=False,
        help='To convert unorganized datasets into a BIDS hierarchy.',
    )
    convert_parser.description = (
            Fore.GREEN
            + 'Tools to convert unorganized datasets into a BIDS hierarchy.'
            + Fore.RESET
    )
    convert_parser._positionals.title = (
            Fore.YELLOW
            + 'clinica convert expects one of the following datasets'
            + Fore.RESET
    )
    convert_parser._optionals.title = OPTIONAL_TITLE
    init_cmdparser_objects(
            parser,
            convert_parser.add_subparsers(metavar='', dest='convert'),
            converters
    )

    """
    iotools category
    """
    from clinica.iotools.utils.data_handling_cli import CmdParserSubjectsSessions
    from clinica.iotools.utils.data_handling_cli import CmdParserMergeTsv
    from clinica.iotools.utils.data_handling_cli import CmdParserMissingModalities

    io_tools = [
        CmdParserSubjectsSessions(),
        CmdParserMergeTsv(),
        CmdParserMissingModalities(),
    ]

    HELP_IO_TOOLS = 'Tools to handle BIDS/CAPS datasets.'
    io_parser = sub_parser.add_parser('iotools',
                                      add_help=False,
                                      help=HELP_IO_TOOLS,
                                      )
    io_parser.description = (Fore.GREEN + HELP_IO_TOOLS + Fore.RESET)
    io_parser._positionals.title = (
            Fore.YELLOW
            + 'clinica iotools expects one of the following BIDS/CAPS utilities'
            + Fore.RESET
    )
    io_parser._optionals.title = OPTIONAL_TITLE

    init_cmdparser_objects(
            parser,
            io_parser.add_subparsers(metavar='', dest='iotools'),
            io_tools
    )

    """
    visualize category: run one of the available pipelines
    """
    from clinica.engine import CmdParser

    from clinica.pipelines.t1_freesurfer_cross_sectional.t1_freesurfer_cross_sectional_visualizer import T1FreeSurferVisualizer

    visualizers = ClinicaClassLoader(baseclass=CmdParser,
                                     extra_dir="pipelines").load()
    visualizers += [
        T1FreeSurferVisualizer(),
    ]

    visualize_parser = sub_parser.add_parser(
        'visualize',
        add_help=False,
        formatter_class=argparse.RawTextHelpFormatter,
        help='To visualize outputs of Clinica pipelines.'
    )
    visualize_parser.description = (
        Fore.GREEN
        + 'Visualize outputs of Clinica pipelines.'
        + Fore.RESET
    )
    visualize_parser._positionals.title = (
        Fore.YELLOW
        + 'clinica visualize expects one of the following pipelines'
        + Fore.RESET
    )

    init_cmdparser_objects(
        parser,
        visualize_parser.add_subparsers(metavar='', dest='visualize'),
        visualizers
    )

    """
    generate category: template
    """
    generate_parser = sub_parser.add_parser(
        'generate',
        add_help=False,
        help=('To generate pre-filled files when creating '
              'new pipelines (for developers).'),
    )
    generate_parser.description = (
            Fore.GREEN
            + ('Generate pre-filled files when creating new pipelines '
               '(for  developers).')
            + Fore.RESET
    )
    generate_parser._positionals.title = (
            Fore.YELLOW
            + 'clinica generate expects one of the following tools'
            + Fore.RESET
    )
    generate_parser._optionals.title = OPTIONAL_TITLE

    from clinica.engine.template import CmdGenerateTemplates
    init_cmdparser_objects(
            parser,
            generate_parser.add_subparsers(metavar='', dest='generate'),
            [CmdGenerateTemplates()]
    )

    """
    Silent all sub-parser errors methods except the one which is called
    otherwise the output console will display useless messages
    """
    def silent_help(): pass

    def single_error_message(p):
        def error(x):
            from colorama import Fore
            print('%sError %s%s\n' % (Fore.RED, x, Fore.RESET))
            p.print_help()
            parser.print_help = silent_help
            exit(-1)
        return error
    for p in [run_parser, io_parser, convert_parser, generate_parser]:
        p.error = single_error_message(p)

    # Do not want stderr message
    def silent_msg(x):
        pass

    parser.error = silent_msg

    """
    Parse the command and check that everything went fine
    """
    args = None
    unknown_args = None
    try:
        argcomplete.autocomplete(parser)
        args, unknown_args = parser.parse_known_args()
    except SystemExit:
        exit(0)
    except Exception:
        parser.print_help()
        exit(-1)

    # if unknown_args:
    #    if '--verbose' or '-v' in unknown_args:
    #        cprint('Verbose flag detected')
    #    raise ValueError('Unknown flag detected: %s' % unknown_args)

    if 'run' in args and hasattr(args, 'func') is False:
        # Case when we type `clinica run` on the terminal
        run_parser.print_help()
        exit(0)
    elif 'convert' in args and hasattr(args, 'func') is False:
        # Case when we type `clinica convert` on the terminal
        convert_parser.print_help()
        exit(0)
    elif 'iotools' in args and hasattr(args, 'func') is False:
        # Case when we type `clinica iotools` on the terminal
        io_parser.print_help()
        exit(0)
    elif 'visualize' in args and hasattr(args, 'func') is False:
        # Case when we type `clinica visualize` on the terminal
        visualize_parser.print_help()
        exit(0)
    elif 'generate' in args and hasattr(args, 'func') is False:
        # Case when we type `clinica generate` on the terminal
        generate_parser.print_help()
        exit(0)
    elif args is None or hasattr(args, 'func') is False:
        # Case when we type `clinica` on the terminal
        parser.print_help()
        exit(0)

    import clinica.utils.stream as var
    var.clinica_verbose = args.verbose

    if args.verbose is False:
        """
        Enable only cprint(msg) --> clinica print(msg)
        - All the print() will be ignored!
        - All the logging will be redirect to the log file.
        """
        from clinica.utils.stream import FilterOut
        sys.stdout = FilterOut(sys.stdout)
        import logging as python_logging
        from logging import Filter, ERROR
        import os

        # Resolve bug
        # "Assuming non interactive session since isatty found missing"
        # at the begining of any pipeline caused by logger in duecredit package
        # (utils.py)
        # Deactivate stdout, then reactivate it
        sys.stdout = open(os.devnull, 'w')
        from nipype import config
        sys.stdout = sys.__stdout__

        from nipype import logging

        # Configure Nipype logger for our needs
        config.update_config({'logging': {'workflow_level': 'INFO',
                                          'log_directory': os.getcwd(),
                                          'log_to_file': True},
                              'execution': {'stop_on_first_crash': False,
                                            'hash_method': 'content'}
                              })
        logging.update_logging(config)

        # Define the LogFilter for ERROR detection
        class LogFilter(Filter):
            """
            The LogFilter class ables to monitor if an ERROR log signal is sent
            from Clinica/Nipype. If detected, the user will be warned.
            """
            def filter(self, record):
                if record.levelno >= ERROR:
                    cprint("An ERROR was generated: please check the log file for more information")
                return True

        logger = logging.getLogger('nipype.workflow')
        logger.addFilter(LogFilter())

        # Remove all handlers associated with the root logger object
        for handler in python_logging.root.handlers[:]:
            python_logging.root.removeHandler(handler)

        logging.disable_file_logging()

        # Enable file logging using a filename
        def enable_file_logging(self, filename):
            """
            Hack to define a filename for the log file! It overloads the
            'enable_file_logging' method in 'nipype/utils/logger.py' file.
            """
            import logging
            from logging.handlers import RotatingFileHandler as RFHandler
            config = self._config
            LOG_FILENAME = os.path.join(config.get('logging', 'log_directory'),
                                        filename)
            hdlr = RFHandler(LOG_FILENAME,
                             maxBytes=int(config.get('logging', 'log_size')),
                             backupCount=int(config.get('logging',
                                                        'log_rotate')))
            formatter = logging.Formatter(fmt=self.fmt, datefmt=self.datefmt)
            hdlr.setFormatter(formatter)
            self._logger.addHandler(hdlr)
            self._fmlogger.addHandler(hdlr)
            self._iflogger.addHandler(hdlr)
            self._hdlr = hdlr
        enable_file_logging(logging, args.logname)

        class Stream:
            def write(self, text):
                print(text)
                sys.stdout.flush()

        python_logging.basicConfig(
            format=logging.fmt, datefmt=logging.datefmt, stream=Stream())

    # Finally, run the pipelines
    args.func(args)


if __name__ == '__main__':
    execute()
<|MERGE_RESOLUTION|>--- conflicted
+++ resolved
@@ -130,16 +130,13 @@
 def execute():
     import argparse
     from colorama import Fore
-<<<<<<< HEAD
     import warnings
 
     # Suppress potential warnings 
     warnings.filterwarnings("ignore")
-=======
 
     # Nice traceback when clinica crashes
     sys.excepthook = custom_traceback
->>>>>>> 6866d934
 
     MANDATORY_TITLE = (Fore.YELLOW + 'Mandatory arguments' + Fore.RESET)
     OPTIONAL_TITLE = (Fore.YELLOW + 'Optional arguments' + Fore.RESET)
