--- conflicted
+++ resolved
@@ -68,11 +68,7 @@
             FILE_TYPE = pet_linear_nii(
                 self.parameters.get("acq_label"),
                 self.parameters.get("suvr_reference_region"),
-<<<<<<< HEAD
-                self.parameters.get("uncropped_image"),
-=======
                 self.parameters.get("use_uncropped_image"),
->>>>>>> b2383ab9
             )
         if self.parameters.get("modality") == "custom":
             FILE_TYPE = {
