"""fMRI Preprocessing - Clinica Pipeline.
This file has been generated automatically by the `clinica generate template`
command line tool. See here for more details:
https://gitlab.icm-institute.org/aramis/clinica/wikis/docs
/InteractingWithClinica.
"""

# WARNING: Don't put any import statement here except if it's absolutly
# necessary. Put it *inside* the different methods.
# Otherwise it will slow down the dynamic loading of the pipelines list by the
# command line tool.
import clinica.pipelines.engine as cpe

__author__ = "Jeremy Guillon"
__copyright__ = "Copyright 2016,2017 The Aramis Lab Team"
__credits__ = ["Jeremy Guillon", "Romain Valabregue"]
__license__ = "See LICENSE.txt file"
__version__ = "0.1.0"
__maintainer__ = "Jeremy Guillon"
__email__ = "jeremy.guillon@inria.fr"
__status__ = "Development"


class fMRIPreprocessing(cpe.Pipeline):
    """Create fMRI preprocessing pipelines object.

    Warnings:
        - The Fieldmap node is still under revision as a pull request
        - The RealingUnwarp node is still under revision as a pull request

    Todos:
        - [x] Don't read inputs if not needed (i.e. --unwarp or no)
        - [x] Read parameters from sidecar `*.json` files.
        - [x] Add support of gzipped nifti inputs.
        - [x] Replace reg_node target image by the brain only using c1 + c2 +
        c3 dilated-eroded-filled.
        - [x] Develop SPM Realign and Unwarp wrapper and integrate it.
        - [x] Develop SPM Fieldmap Calculation Tool wrapper and integrate it.
        - [x] Replace standard DataGrabber by a BIDS tree finder.
        - [x] Export only gzipped nifti files.

    Args:
        input_dir: A BIDS directory.
        output_dir: An empty output directory where CAPS structured data will
        be written.
        subjects_sessions_list: The Subjects-Sessions list file (in .tsv
        format).

    Returns:
        A nipype workflow object containing the full fMRI preprocessing
        pipelines.

    Raises:
        IOError:

    Example:
        >>> from clinica.pipelines.fmri_preprocessing
        .fmri_preprocessing_pipeline import fMRIPreprocessing
        >>> pipelines = fMRIPreprocessing('~/MYDATASET_BIDS',
        '~/MYDATASET_CAPS')
        >>> pipelines.parameters = {
        >>>     'num_slices' : 45,
        >>>     'time_repetition' : 2.4,
        >>>     'echo_times' : [5.19, 7.65],
        >>>     'blip_direction' : 1,
        >>>     'total_readout_time' : 15.6799,
        >>>     'full_width_at_half_maximum' : [8, 8, 8],
        >>>     't1_native_space' : False
        >>> }
        >>> pipelines.run()
    """

    def get_input_fields(self):
        """Specify the list of possible inputs of this pipelines.

        Returns:
            A list of (string) input fields name.
        """

<<<<<<< HEAD
        input_fields = ['et', 'blipdir', 'tert', 'time_repetition', 'num_slices',
                        'magnitude1', 'slice_order', 'ref_slice',
                        'time_acquisition', 'phasediff', 'bold', 'T1w']

        return input_fields
=======
        if ('unwarping' in self.parameters) and self.parameters['unwarping']:
            return ['et', 'blipdir', 'tert', 'time_repetition', 'num_slices',
                    'magnitude1', 'slice_order', 'ref_slice',
                    'time_acquisition', 'phasediff', 'bold', 'T1w']
        else:
            return ['time_repetition', 'num_slices', 'slice_order', 'ref_slice',
                    'time_acquisition', 'bold', 'T1w']
>>>>>>> 542e9059

    def get_output_fields(self):
        """Specify the list of possible outputs of this pipelines.

        Returns:
            A list of (string) output fields name.
        """

        if ('t1_native_space' in self.parameters) and self.parameters[
            't1_native_space']:
            return ['t1_brain_mask', 'mc_params', 'native_fmri', 't1_fmri',
                    'mni_fmri', 'mni_smoothed_fmri']
        else:
            return ['t1_brain_mask', 'mc_params', 'native_fmri', 'mni_fmri',
                    'mni_smoothed_fmri']

    def build_input_node(self):
        """Build and connect an input node to the pipelines.

        References:
            https://lcni.uoregon.edu/kb-articles/kb-0003

        """

        import nipype.interfaces.utility as nutil
        import nipype.pipeline.engine as npe
        import json
        import numpy as np
        from clinica.utils.stream import cprint

        # Reading BIDS files
        # ==================
        read_node = npe.Node(name="ReadingBIDS",
                             interface=nutil.IdentityInterface(
                                     fields=self.get_input_fields(),
                                     mandatory_inputs=True))
        # I remove the 'sub-' prefix that is not considered by the pybids'
        # layout object.
        subject_regex = '|'.join(s[4:] for s in self.subjects)

        if ('unwarping' in self.parameters) and self.parameters['unwarping']:
            read_node.inputs.magnitude1 = self.bids_layout.get(
                    return_type='file',
                    type='magnitude1',
                    extensions='nii.gz',
                    subject=subject_regex)
            read_node.inputs.phasediff = self.bids_layout.get(
                    return_type='file',
                    type='phasediff',
                    extensions='nii.gz',
                    subject=subject_regex)
        read_node.inputs.bold = self.bids_layout.get(return_type='file',
                                                     type='bold',
                                                     extensions='nii.gz',
                                                     subject=subject_regex)
        read_node.inputs.T1w = self.bids_layout.get(return_type='file',
                                                    type='T1w',
                                                    extensions='nii.gz',
                                                    subject=subject_regex)

        # Reading BIDS json
        # =================

        read_node.inputs.et = []
        read_node.inputs.blipdir = []
        read_node.inputs.tert = []
        read_node.inputs.time_repetition = []
        read_node.inputs.num_slices = []
        read_node.inputs.slice_order = []
        read_node.inputs.ref_slice = []
        read_node.inputs.time_acquisition = []

        for i in range(len(self.subjects)):
            cprint('Loading subject "{sub}"...'.format(sub=self.subjects[i]))

            if self.parameters['unwarping']:
                # From phasediff json file
                phasediff_json = self.bids_layout.get(return_type='file',
                                                      type='phasediff',
                                                      extensions='json',
                                                      subject=self.subjects[i][
                                                              4:])
                with open(phasediff_json[0]) as json_file:
                    data = json.load(json_file)
                    # SPM echo times
                    read_node.inputs.et.append([data['EchoTime1'],
                                                data['EchoTime2']])
                    # SPM blip direction
                    # TODO: Verifiy that it is the correct way to get the
                    # blipdir
                    blipdir_raw = data['PhaseEncodingDirection']
                    if len(blipdir_raw) > 1 and blipdir_raw[1] == '-':
                        read_node.inputs.blipdir.append(-1)
                    else:
                        read_node.inputs.blipdir.append(1)

            # From func json file
            func_json = self.bids_layout.get(return_type='file',
                                             type='bold',
                                             extensions='json',
                                             subject=self.subjects[i][4:])
            with open(func_json[0]) as json_file:
                data = json.load(json_file)
                # SPM Total readout time
                read_node.inputs.tert.append(
                        1 / data['BandwidthPerPixelPhaseEncode'])
                # SPM Repetition time
                read_node.inputs.time_repetition.append(data['RepetitionTime'])
                # Number of slices
                slice_timing = data['SliceTiming']
                read_node.inputs.num_slices.append(len(slice_timing))
                # Slice order
                slice_order = np.argsort(slice_timing) + 1
                read_node.inputs.slice_order.append(slice_order.tolist())
                read_node.inputs.ref_slice.append(np.argmin(slice_timing) + 1)
                read_node.inputs.time_acquisition.append(
                        data['RepetitionTime'] - data['RepetitionTime']
                        / float(len(slice_timing)))

            cprint(read_node.inputs)

<<<<<<< HEAD
=======
        if ('unwarping' in self.parameters) and self.parameters['unwarping']:
            self.connect([
                # Reading BIDS json
                (read_node, self.input_node, [('et', 'et')]),
                (read_node, self.input_node, [('blipdir', 'blipdir')]),
                (read_node, self.input_node, [('tert', 'tert')]),
                # Reading BIDS files
                (read_node, self.input_node, [('phasediff', 'phasediff')]),
                (read_node, self.input_node, [('magnitude1', 'magnitude1')]),
            ])

>>>>>>> 542e9059
        self.connect([
            # Reading BIDS json
            (read_node, self.input_node,
             [('time_repetition', 'time_repetition')]),
            (read_node, self.input_node, [('num_slices', 'num_slices')]),
            (read_node, self.input_node, [('slice_order', 'slice_order')]),
            (read_node, self.input_node, [('ref_slice', 'ref_slice')]),
            (read_node, self.input_node,
             [('time_acquisition', 'time_acquisition')]),
            # Reading BIDS files
            (read_node, self.input_node, [('bold', 'bold')]),
            (read_node, self.input_node, [('T1w', 'T1w')]),
        ])

    def build_output_node(self):
        """Build and connect an output node to the pipelines.
        """

        import nipype.pipeline.engine as npe
        import nipype.interfaces.io as nio

        # Writing CAPS
        # ============
        write_node = npe.MapNode(name='WritingCAPS',
                                 iterfield=['container'] + self.get_output_fields(),
                                 interface=nio.DataSink(
                                         infields=self.get_output_fields()))
        write_node.inputs.base_directory = self.caps_directory
        write_node.inputs.parameterization = False
        write_node.inputs.container = [
            'subjects/' + self.subjects[i] + '/' + self.sessions[i] +
            '/fmri/preprocessing' for i in range(len(self.subjects))]
        write_node.inputs.remove_dest_dir = True
        write_node.inputs.regexp_substitutions = [
            (r't1_brain_mask/(.+)\.nii\.gz$', r'\1_brainmask.nii.gz'),
            (r'mc_params/rp_a(.+)\.txt$', r'\1_motion.tsv'),
            (r'native_fmri/[u|r]a(.+)\.nii.gz$', r'\1_space-meanBOLD_preproc.nii.gz'),
            (r't1_fmri/r[u|r]a(.+)\.nii.gz$', r'\1_space-T1w_preproc.nii.gz'),
            (r'mni_fmri/wr[u|r]a(.+)\.nii.gz$', r'\1_space-Ixi549Space_preproc.nii.gz'),
            (r'mni_smoothed_fmri/swr[u|r]a(.+)\.nii.gz$',
             r'\1_space-Ixi549Space_fwhm-' + 'x'.join(map(str, self.parameters[
                 'full_width_at_half_maximum'])) + '_preproc.nii.gz'),
            # I don't know why it's adding this empty folder, so I remove it:
            (r'trait_added', r''),
        ]
        if ('freesurfer_brain_mask' in self.parameters) and not(self.parameters['freesurfer_brain_mask']):
            write_node.inputs.regexp_substitutions[0] = (r't1_brain_mask/c3(.+)_maths_dil_ero_thresh_fillh\.nii\.gz$', r'\1_brainmask.nii.gz')

        # fMRI images in the subject's T1 native space are large, we add it
        # only if specified:
        if ('t1_native_space' in self.parameters) and self.parameters[
            't1_native_space']:
            self.connect([
                (self.output_node, write_node, [('t1_fmri', 't1_fmri')]),
            ])

        self.connect([
            # Writing CAPS
            (self.output_node, write_node,
             [('t1_brain_mask', 't1_brain_mask')]),
            (self.output_node, write_node,
             [('mc_params', 'mc_params')]),
            (self.output_node, write_node,
             [('native_fmri', 'native_fmri')]),
            (self.output_node, write_node,
             [('mni_fmri', 'mni_fmri')]),
            (self.output_node, write_node,
             [('mni_smoothed_fmri', 'mni_smoothed_fmri')]),
        ])

    def check_custom_dependencies(self):
        pass

    def build_core_nodes(self):
        """Build and connect the core nodes of the pipelines.
        """

        import clinica.pipelines.fmri_preprocessing.fmri_preprocessing_utils as utils
        import nipype.interfaces.utility as nutil
        import nipype.interfaces.spm as spm
        import nipype.pipeline.engine as npe
        from clinica.utils.io import zip_nii, unzip_nii

        # Zipping
        # =======
        unzip_node = npe.MapNode(name='Unzipping',
                                 iterfield=['in_file'],
                                 interface=nutil.Function(
                                         input_names=['in_file'],
                                         output_names=[
                                             'out_file'],
                                         function=unzip_nii))

        unzip_T1w = unzip_node.clone('UnzippingT1w')
        unzip_phasediff = unzip_node.clone('UnzippingPhasediff')
        unzip_bold = unzip_node.clone('UnzippingBold')
        unzip_magnitude1 = unzip_node.clone('UnzippingMagnitude1')

        # FieldMap calculation
        # ====================
        if self.parameters['unwarping']:
            fm_node = npe.MapNode(name="FieldMapCalculation",
                                  iterfield=['phase', 'magnitude', 'epi',
                                             'et', 'blipdir', 'tert'],
                                  interface=spm.FieldMap())

        # Slice timing correction
        # =======================
        st_node = npe.MapNode(name="SliceTimingCorrection",
                              iterfield=['in_files', 'time_repetition',
                                         'slice_order', 'num_slices',
                                         'ref_slice', 'time_acquisition'],
                              interface=spm.SliceTiming())

        # Motion correction and unwarping
        # ===============================

        if self.parameters['unwarping']:
            mc_node = npe.MapNode(name="MotionCorrectionUnwarping",
                                  iterfield=["scans", "pmscan"],
                                  interface=spm.RealignUnwarp())
            mc_node.inputs.register_to_mean = True
            mc_node.inputs.write_mask = False
        else:
            mc_node = npe.MapNode(name="MotionCorrection",
                                  iterfield=["in_files"],
                                  interface=spm.Realign())
            mc_node.inputs.register_to_mean = True

        # Brain extraction
        # ================
        import os.path as path
        from nipype.interfaces.freesurfer import MRIConvert
        if self.parameters['freesurfer_brain_mask']:
            brain_masks = [path.join(self.caps_directory, 'subjects',
                                     self.subjects[i], self.sessions[i],
                                     't1/freesurfer_cross_sectional',
                                     self.subjects[i] + '_' + self.sessions[i],
                                     'mri/brain.mgz')
                           for i in range(len(self.subjects))]
            conv_brain_masks = [str(self.subjects[i] + '_' + self.sessions[i] +
                                    '.nii')
                                for i in range(len(self.subjects))]
            bet_node = npe.MapNode(interface=MRIConvert(),
                                   iterfield=["in_file", "out_file"],
                                   name="BrainConversion")
            bet_node.inputs.in_file = brain_masks
            bet_node.inputs.out_file = conv_brain_masks
            bet_node.inputs.out_type = 'nii'
        else:
            bet_node = utils.BrainExtractionWorkflow(name="BrainExtraction")

        # Registration
        # ============
        reg_node = npe.MapNode(interface=spm.Coregister(),
                               iterfield=["apply_to_files", "source", "target"],
                               name="Registration")

        # Normalization
        # =============
        norm_node = npe.MapNode(interface=spm.Normalize12(),
                                iterfield=['image_to_align', 'apply_to_files'],
                                name='Normalization')

        # Smoothing
        # =========
        smooth_node = npe.MapNode(interface=spm.Smooth(),
                                  iterfield=['in_files'],
                                  name='Smoothing')
        smooth_node.inputs.fwhm = self.parameters['full_width_at_half_maximum']

        # Zipping
        # =======
        zip_node = npe.MapNode(name='Zipping',
                               iterfield=['in_file'],
                               interface=nutil.Function(input_names=['in_file'],
                                                        output_names=[
                                                            'out_file'],
                                                        function=zip_nii))

        zip_bet_node = zip_node.clone('ZippingBET')
        zip_mc_node = zip_node.clone('ZippingMC')
        zip_reg_node = zip_node.clone('ZippingRegistration')
        zip_norm_node = zip_node.clone('ZippingNormalization')
        zip_smooth_node = zip_node.clone('ZippingSmoothing')

        # Connections
        # ===========

        if self.parameters['freesurfer_brain_mask']:
            self.connect([
                # Brain extraction
                (bet_node, reg_node, [('out_file', 'target')]),
                (bet_node, zip_bet_node, [('out_file', 'in_file')]),
            ])
        else:
            self.connect([
                # Brain extraction
                (unzip_T1w, bet_node, [('out_file', 'Segmentation.data')]),
                (unzip_T1w, bet_node, [('out_file', 'ApplyMask.in_file')]),
                (bet_node, reg_node, [('ApplyMask.out_file', 'target')]),
                (bet_node, zip_bet_node, [('Fill.out_file', 'in_file')]),
            ])

        if self.parameters['unwarping']:
            self.connect([
                # FieldMap calculation
                (self.input_node, fm_node, [('et', 'et')]),
                (self.input_node, fm_node, [('blipdir', 'blipdir')]),
                (self.input_node, fm_node, [('tert', 'tert')]),
                (self.input_node, unzip_phasediff, [('phasediff', 'in_file')]),
                (self.input_node, unzip_magnitude1,
                 [('magnitude1', 'in_file')]),
                (unzip_magnitude1, fm_node, [('out_file', 'magnitude')]),
                (unzip_phasediff, fm_node, [('out_file', 'phase')]),
                (unzip_bold, fm_node, [('out_file', 'epi')]),
                # Motion correction and unwarping
                (st_node, mc_node, [('timecorrected_files', 'scans')]),
                (fm_node, mc_node, [('vdm', 'pmscan')]),
                (mc_node, reg_node, [('runwarped_files', 'apply_to_files')]),
                (mc_node, zip_mc_node, [('runwarped_files', 'in_file')]),
            ])
        else:
            self.connect([
                # Motion correction and unwarping
                (st_node, mc_node, [('timecorrected_files', 'in_files')]),
                (mc_node, reg_node, [('realigned_files', 'apply_to_files')]),
                (mc_node, zip_mc_node, [('realigned_files', 'in_file')]),
            ])
        self.connect([
            # Unzipping
            (self.input_node, unzip_T1w, [('T1w', 'in_file')]),
            (self.input_node, unzip_bold, [('bold', 'in_file')]),
            # Slice timing correction
            (unzip_bold, st_node, [('out_file', 'in_files')]),
            (self.input_node, st_node,
             [('time_repetition', 'time_repetition')]),
            (self.input_node, st_node, [('num_slices', 'num_slices')]),
            (self.input_node, st_node, [('slice_order', 'slice_order')]),
            (self.input_node, st_node, [('ref_slice', 'ref_slice')]),
            (self.input_node, st_node,
             [('time_acquisition', 'time_acquisition')]),
            # Registration
            (mc_node, reg_node, [('mean_image', 'source')]),
            # Normalization
            (unzip_T1w, norm_node, [('out_file', 'image_to_align')]),
            (reg_node, norm_node, [('coregistered_files', 'apply_to_files')]),
            # Smoothing
            (norm_node, smooth_node, [('normalized_files', 'in_files')]),
            # Zipping
            (reg_node, zip_reg_node, [('coregistered_files', 'in_file')]),
            (norm_node, zip_norm_node, [('normalized_files', 'in_file')]),
            (smooth_node, zip_smooth_node, [('smoothed_files', 'in_file')]),
            # Returning output
            (zip_bet_node, self.output_node, [('out_file', 't1_brain_mask')]),
            (mc_node, self.output_node,
             [('realignment_parameters', 'mc_params')]),
            (zip_mc_node, self.output_node, [('out_file', 'native_fmri')]),
            (zip_reg_node, self.output_node, [('out_file', 't1_fmri')]),
            (zip_norm_node, self.output_node, [('out_file', 'mni_fmri')]),
            (zip_smooth_node, self.output_node, [('out_file',
                                                  'mni_smoothed_fmri')]),
        ])<|MERGE_RESOLUTION|>--- conflicted
+++ resolved
@@ -77,13 +77,6 @@
             A list of (string) input fields name.
         """
 
-<<<<<<< HEAD
-        input_fields = ['et', 'blipdir', 'tert', 'time_repetition', 'num_slices',
-                        'magnitude1', 'slice_order', 'ref_slice',
-                        'time_acquisition', 'phasediff', 'bold', 'T1w']
-
-        return input_fields
-=======
         if ('unwarping' in self.parameters) and self.parameters['unwarping']:
             return ['et', 'blipdir', 'tert', 'time_repetition', 'num_slices',
                     'magnitude1', 'slice_order', 'ref_slice',
@@ -91,7 +84,6 @@
         else:
             return ['time_repetition', 'num_slices', 'slice_order', 'ref_slice',
                     'time_acquisition', 'bold', 'T1w']
->>>>>>> 542e9059
 
     def get_output_fields(self):
         """Specify the list of possible outputs of this pipelines.
@@ -213,8 +205,6 @@
 
             cprint(read_node.inputs)
 
-<<<<<<< HEAD
-=======
         if ('unwarping' in self.parameters) and self.parameters['unwarping']:
             self.connect([
                 # Reading BIDS json
@@ -226,7 +216,6 @@
                 (read_node, self.input_node, [('magnitude1', 'magnitude1')]),
             ])
 
->>>>>>> 542e9059
         self.connect([
             # Reading BIDS json
             (read_node, self.input_node,
