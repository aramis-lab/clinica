--- conflicted
+++ resolved
@@ -82,17 +82,12 @@
             A list of (string) output fields name.
         """
 
-<<<<<<< HEAD
-        return ['t1_brain_mask', 'mc_params', 'native_fmri', 't1_fmri',
-                'mni_fmri', 'mni_smoothed_fmri']
-=======
         if ('t1_native_space' in self.parameters) and self.parameters['t1_native_space']:
             return ['t1_brain_mask', 'mc_params', 'native_fmri', 't1_fmri',
                     'mni_fmri', 'mni_smoothed_fmri']
         else:
             return ['t1_brain_mask', 'mc_params', 'native_fmri', 'mni_fmri',
                     'mni_smoothed_fmri']
->>>>>>> e2c02d52
 
     def build_input_node(self):
         """Build and connect an input node to the pipelines.
