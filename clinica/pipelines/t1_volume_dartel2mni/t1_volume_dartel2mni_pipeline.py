--- conflicted
+++ resolved
@@ -241,46 +241,36 @@
         mlab.MatlabCommand.set_default_matlab_cmd(mlab_home)
         mlab.MatlabCommand.set_default_paths(spm_home)
 
-<<<<<<< HEAD
-        version = spm.Info.getinfo()
-
-        if version:
-            if version['name'] == 'SPM8':
-                print('You are using SPM version 8. The recommended version to use with Clinica is SPM 12. ' \
-                      'Please upgrade your SPM toolbox.')
-            elif version['name'] != 'SPM12':
-                raise RuntimeError('SPM version 8 or 12 could not be found. Please upgrade your SPM toolbox.')
-=======
-        
         if 'SPMSTANDALONE_HOME' in os.environ:
             if 'MCR_HOME' in os.environ:
                 matlab_cmd = os.path.join(os.environ['SPMSTANDALONE_HOME'],
-                        'run_spm12.sh') \
-                        + ' ' + os.environ['MCR_HOME'] \
-                        + ' script'
+                                          'run_spm12.sh') \
+                             + ' ' + os.environ['MCR_HOME'] \
+                             + ' script'
                 spm.SPMCommand.set_mlab_paths(matlab_cmd=matlab_cmd, use_mcr=True)
                 version = spm.SPMCommand().version
+            else:
+                raise EnvironmentError('MCR_HOME variable not in environnement. Althought, '
+                                       + 'SPMSTANDALONE_HOME has been found')
         else:
-            version = spm.Info.version()
-        
-                
+            version = spm.Info.getinfo()
+
         if version:
             if isinstance(version, dict):
                 spm_path = version['path']
                 if version['name'] == 'SPM8':
-                    print 'You are using SPM version 8. The recommended version to use with Clinica is SPM 12. ' \
-                          'Please upgrade your SPM toolbox.'
+                    print('You are using SPM version 8. The recommended version to use with Clinica is SPM 12. '
+                          + 'Please upgrade your SPM toolbox.')
                     tissue_map = os.path.join(spm_path, 'toolbox/Seg/TPM.nii')
                 elif version['name'] == 'SPM12':
                     tissue_map = os.path.join(spm_path, 'tpm/TPM.nii')
                 else:
                     raise RuntimeError('SPM version 8 or 12 could not be found. Please upgrade your SPM toolbox.')
-            if isinstance(version, unicode):
+            if isinstance(version, str):
                 if version == '12.7169':
-                    tissue_map = os.path.join(unicode(spm_home), 'spm12_mcr/spm/spm12/tpm/TPM.nii')
+                    tissue_map = os.path.join(str(spm_home), 'spm12_mcr/spm/spm12/tpm/TPM.nii')
                 else:
                     raise RuntimeError('SPM standalone version not supported. Please upgrade SPM standalone.')
->>>>>>> 2208ec0f
         else:
             raise RuntimeError('SPM could not be found. Please verify your SPM_HOME environment variable.')
         
