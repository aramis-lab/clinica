--- conflicted
+++ resolved
@@ -14,20 +14,10 @@
     The current function works around this issue by checking if there only is one session associated to a subject, and
     in that case, putting the SUBJECT_DIR inside the system temporary folder so that its path is as short as possible.
     """
-<<<<<<< HEAD
-    import errno
     import os
     from tempfile import mkdtemp
 
-=======
-    import datetime
-    import os
-    from tempfile import mkdtemp
-
-    from colorama import Fore
-
     from clinica.compat import errno
->>>>>>> 955d2fac
     from clinica.utils.longitudinal import get_long_id
     from clinica.utils.stream import cprint
     from clinica.utils.ux import print_begin_image
