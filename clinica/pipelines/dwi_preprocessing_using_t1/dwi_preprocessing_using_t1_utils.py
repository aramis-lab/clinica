# coding: utf8


<<<<<<< HEAD
def rename_into_caps(in_bids_dwi, fname_dwi, fname_bval, fname_bvec, fname_brainmask):
    """Rename the outputs of the pipelines into CAPS.
=======
def ants_registration_syn_quick(fix_image, moving_image):
    import os
    import os.path as op

    image_warped = op.abspath('SyN_QuickWarped.nii.gz')
    affine_matrix = op.abspath('SyN_Quick0GenericAffine.mat')
    warp = op.abspath('SyN_Quick1Warp.nii.gz')
    inverse_warped = op.abspath('SyN_QuickInverseWarped.nii.gz')
    inverse_warp = op.abspath('SyN_Quick1InverseWarp.nii.gz')

    cmd = 'antsRegistrationSyNQuick.sh -t br -d 3 -f %s  -m %s -o SyN_Quick' \
          % (fix_image, moving_image)
    os.system(cmd)

    return image_warped, affine_matrix, warp, inverse_warped, inverse_warp


def ants_combine_transform(in_file, transforms_list, reference):
    import os
    import os.path as op

    out_warp = op.abspath('out_warp.nii.gz')

    transforms = ""
    for trans in transforms_list:
        transforms += " " + trans
    cmd = 'antsApplyTransforms -o [out_warp.nii.gz,1] -i %s -r %s -t %s' \
          % (in_file, reference, transforms)
    os.system(cmd)

    return out_warp


def dwi_container_from_filename(bids_dwi_filename):
    """ Generate subjects/sub-<participant_id>/ses-<session_id> folder
    from BIDS filename.
    """
    import re
    from os.path import join

    m = re.search(r'(sub-[a-zA-Z0-9]+)_(ses-[a-zA-Z0-9]+)_', bids_dwi_filename)

    if not m:
        raise ValueError(
            f"Input filename {bids_dwi_filename} is not in a BIDS or CAPS compliant format. "
            "It does not contain the subject and session information."
        )

    subject = m.group(1)
    session = m.group(2)

    return join('subjects', subject, session)


def rename_into_caps(in_bids_dwi,
                     fname_dwi, fname_bval, fname_bvec, fname_brainmask):
    """
    Rename the outputs of the pipelines into CAPS format namely:
    <source_file>_space-T1w_preproc[.nii.gz|bval|bvec]
>>>>>>> c83a246d

    Args:
        in_bids_dwi (str): Input BIDS DWI to extract the <source_file>
        fname_dwi (str): Preprocessed DWI file.
        fname_bval (str): Preprocessed bval.
        fname_bvec (str): Preprocessed bvec.
        fname_brainmask (str): B0 mask.

    Returns:
        Tuple[str, str, str, str]: The different outputs in CAPS format.
    """
    import os

    from nipype.interfaces.utility import Rename
    from nipype.utils.filemanip import split_filename

    # Extract <source_file> in format sub-CLNC01_ses-M00[_acq-label]_dwi
    _, source_file_dwi, _ = split_filename(in_bids_dwi)

    # Extract base path from fname:
    base_dir_dwi, _, _ = split_filename(fname_dwi)
    base_dir_bval, _, _ = split_filename(fname_bval)
    base_dir_bvec, _, _ = split_filename(fname_bvec)
    base_dir_brainmask, _, _ = split_filename(fname_brainmask)

    # Rename into CAPS DWI:
    rename_dwi = Rename()
    rename_dwi.inputs.in_file = fname_dwi
    rename_dwi.inputs.format_string = os.path.join(
        base_dir_dwi, f"{source_file_dwi}_space-T1w_preproc.nii.gz"
    )
    out_caps_dwi = rename_dwi.run()

    # Rename into CAPS bval:
    rename_bval = Rename()
    rename_bval.inputs.in_file = fname_bval
    rename_bval.inputs.format_string = os.path.join(
        base_dir_bval, f"{source_file_dwi}_space-T1w_preproc.bval"
    )
    out_caps_bval = rename_bval.run()

    # Rename into CAPS bvec:
    rename_bvec = Rename()
    rename_bvec.inputs.in_file = fname_bvec
    rename_bvec.inputs.format_string = os.path.join(
        base_dir_bvec, f"{source_file_dwi}_space-T1w_preproc.bvec"
    )
    out_caps_bvec = rename_bvec.run()

    # Rename into CAPS DWI:
    rename_brainmask = Rename()
    rename_brainmask.inputs.in_file = fname_brainmask
    rename_brainmask.inputs.format_string = os.path.join(
        base_dir_brainmask, f"{source_file_dwi}_space-T1w_brainmask.nii.gz"
    )
    out_caps_brainmask = rename_brainmask.run()

    return (
        out_caps_dwi.outputs.out_file,
        out_caps_bval.outputs.out_file,
        out_caps_bvec.outputs.out_file,
        out_caps_brainmask.outputs.out_file,
    )


<<<<<<< HEAD
def change_itk_transform_type(input_affine_file):
    """Change ITK transform type.

    This function takes in the affine.txt produced by the c3d_affine_tool (which converted
    an FSL FLIRT affine.mat into the affine.txt) it then modifies the 'Transform Type' of
    this affine.txt so that it is compatible with the antsApplyTransforms tool and
    produces a new affine file titled 'updated_affine.txt'.
=======
def print_begin_pipeline(in_bids_or_caps_file: str) -> None:
    """
>>>>>>> c83a246d
    """
    import os

    new_file_lines = []

<<<<<<< HEAD
    with open(input_affine_file) as f:
        for line in f:
            if "Transform:" in line:
                if "MatrixOffsetTransformBase_double_3_3" in line:
                    transform_line = "Transform: AffineTransform_double_3_3\n"
                    new_file_lines.append(transform_line)
            else:
                new_file_lines.append(line)
=======
    m = re.search(r'(sub-[a-zA-Z0-9]+)_(ses-[a-zA-Z0-9]+)',
                  in_bids_or_caps_file)
    if not m:
        raise ValueError(
            f"Input filename {in_bids_or_caps_file} is not in a BIDS or CAPS compliant format."
        )
>>>>>>> c83a246d

    updated_affine_file = os.path.join(os.getcwd(), "updated_affine.txt")

    with open(updated_affine_file, "wt") as f:
        for line in new_file_lines:
            f.write(line)

<<<<<<< HEAD
    return updated_affine_file


def expend_matrix_list(in_matrix, in_bvec):
    import numpy as np

    bvecs = np.loadtxt(in_bvec).T
    out_matrix_list = [in_matrix]

    out_matrix_list = out_matrix_list * len(bvecs)

    return out_matrix_list


def ants_warp_image_multi_transform(fix_image, moving_image, ants_warp_affine):
    import os

    out_warp = os.path.abspath("warped_epi.nii.gz")

    cmd = (
        f"WarpImageMultiTransform 3 {moving_image} {out_warp} -R {fix_image} "
        f"{ants_warp_affine[0]} {ants_warp_affine[1]} {ants_warp_affine[2]}"
    )
    os.system(cmd)

    return out_warp


def rotate_bvecs(in_bvec, in_matrix):
    """Rotate the input bvec file accordingly with a list of matrices.

    Notes:
        The input affine matrix transforms points in the destination image to their corresponding
        coordinates in the original image. Therefore, this matrix should be inverted first, as
        we want to know the target position of :math:`\\vec{r}`.
=======
def print_end_pipeline(in_bids_or_caps_file: str, final_file: str) -> None:
    """
>>>>>>> c83a246d
    """
    import os

    import numpy as np

<<<<<<< HEAD
    name, fext = os.path.splitext(os.path.basename(in_bvec))
    if fext == ".gz":
        name, _ = os.path.splitext(name)
    out_file = os.path.abspath(f"{name}_rotated.bvec")
    # Warning, bvecs.txt are not in the good configuration, need to put '.T'
    bvecs = np.loadtxt(in_bvec).T
    new_bvecs = []

    if len(bvecs) != len(in_matrix):
        raise RuntimeError(
            f"Number of b-vectors ({len(bvecs)}) and rotation matrices ({len(in_matrix)}) should match."
        )

    for bvec, mat in zip(bvecs, in_matrix):
        if np.all(bvec == 0.0):
            new_bvecs.append(bvec)
        else:
            invrot = np.linalg.inv(np.loadtxt(mat))[:3, :3]
            newbvec = invrot.dot(bvec)
            new_bvecs.append((newbvec / np.linalg.norm(newbvec)))

    np.savetxt(out_file, np.array(new_bvecs).T, fmt="%0.15f")
    return out_file


def ants_combine_transform(fix_image, moving_image, ants_warp_affine):
    import os

    out_warp_field = os.path.abspath("out_warp_field.nii.gz")
    out_warped = os.path.abspath("out_warped.nii.gz")

    cmd = (
        f"antsApplyTransforms -o [out_warp_field.nii.gz,1] -i {moving_image} -r {fix_image} "
        f"-t {ants_warp_affine[0]} {ants_warp_affine[1]} {ants_warp_affine[2]}"
    )
    os.system(cmd)

    cmd1 = (
        f"antsApplyTransforms -o out_warped.nii.gz -i {moving_image} -r {fix_image} "
        f"-t {ants_warp_affine[0]} {ants_warp_affine[1]} {ants_warp_affine[2]}"
    )
    os.system(cmd1)

    return out_warp_field, out_warped


def create_jacobian_determinant_image(imageDimension, deformationField, outputImage):
    import os

    outputImage = os.path.abspath(outputImage)

    cmd = f"CreateJacobianDeterminantImage {str(imageDimension)} {deformationField} {outputImage}"
    os.system(cmd)
=======
    m = re.search(r'(sub-[a-zA-Z0-9]+)_(ses-[a-zA-Z0-9]+)',
                  in_bids_or_caps_file)
    if not m:
        raise ValueError(
            f"Input filename {in_bids_or_caps_file} is not in a BIDS or CAPS compliant format."
        )
>>>>>>> c83a246d

    return outputImage


def init_input_node(t1w, dwi, bvec, bval, dwi_json):
    """Initialize the pipeline."""
    from clinica.utils.dwi import bids_dir_to_fsl_dir, check_dwi_volume
    from clinica.utils.filemanip import extract_metadata_from_json, get_subject_id
    from clinica.utils.ux import print_begin_image

    # Extract image ID
    image_id = get_subject_id(t1w)

    # Check that the number of DWI, bvec & bval are the same
    check_dwi_volume(dwi, bvec, bval)

    # Read metadata from DWI JSON file:
    [total_readout_time, phase_encoding_direction] = extract_metadata_from_json(
        dwi_json, ["TotalReadoutTime", "PhaseEncodingDirection"]
    )
    phase_encoding_direction = bids_dir_to_fsl_dir(phase_encoding_direction)

    # Print begin message
    print_begin_image(
        image_id,
        ["TotalReadoutTime", "PhaseEncodingDirection"],
        [str(total_readout_time), phase_encoding_direction],
    )

    return (
        image_id,
        t1w,
        dwi,
        bvec,
        bval,
        total_readout_time,
        phase_encoding_direction,
    )


def print_end_pipeline(image_id, final_file):
    """Display end message for `image_id` when `final_file` is connected."""
    from clinica.utils.ux import print_end_image

    print_end_image(image_id)


def prepare_reference_b0(in_dwi, in_bval, in_bvec, low_bval=5, working_directory=None):
    """Prepare reference b=0 image.

    This function prepare the data for further corrections. It co-registers the B0 images
    and then average it in order to obtain only one average B0 images.

    Args:
        in_dwi (str): Input DWI file.
        in_bvec (str): Vector file of the diffusion directions of the DWI dataset.
        in_bval (str): B-values file.
        low_bval (optional, int): Set b<=low_bval such that images are considered b0. Defaults to 5.
        working_directory (str): Temporary folder results where the results are stored. Defaults to None.

    Returns:
        out_reference_b0 (str): Average of the B0 images or the only B0 image.
        out_b0_dwi_merge (str): Average of B0 images merged to the DWIs.
        out_updated_bval (str): Updated gradient values table.
        out_updated_bvec (str): Updated gradient vectors table.
    """
    import hashlib
    import os
    import tempfile

    from clinica.pipelines.dwi_preprocessing_using_t1.dwi_preprocessing_using_t1_workflows import (
        b0_flirt_pipeline,
    )
    from clinica.utils.dwi import (
        b0_average,
        b0_dwi_split,
        count_b0s,
        insert_b0_into_dwi,
    )

    # Count the number of b0s
    nb_b0s = count_b0s(in_bval=in_bval, low_bval=low_bval)

    # Split dataset into two datasets: the b0 and the b>low_bval datasets
    [extracted_b0, out_split_dwi, out_split_bval, out_split_bvec] = b0_dwi_split(
        in_dwi=in_dwi, in_bval=in_bval, in_bvec=in_bvec, low_bval=low_bval
    )

    if nb_b0s == 1:
        # The reference b0 is the extracted b0
        # cprint('Only one b0 for %s' % in_dwi)
        out_reference_b0 = extracted_b0
    elif nb_b0s > 1:
        # Register the b0 onto the first b0
        b0_flirt = b0_flirt_pipeline(num_b0s=nb_b0s)
        b0_flirt.inputs.inputnode.in_file = extracted_b0
        if working_directory is None:
            working_directory = tempfile.mkdtemp()
        tmp_dir = os.path.join(
            working_directory, hashlib.md5(in_dwi.encode()).hexdigest()
        )
        b0_flirt.base_dir = tmp_dir
        b0_flirt.run()
        # BUG: Nipype does allow to extract the output after running the
        # workflow: we need to 'guess' where the output will be generated
        # out_node = b0_flirt.get_node('outputnode')
        registered_b0s = os.path.abspath(
            os.path.join(
                tmp_dir, "b0_coregistration", "concat_ref_moving", "merged_files.nii.gz"
            )
        )
        # cprint('B0 s will be averaged (file = ' + registered_b0s + ')')
        # Average the b0s to obtain the reference b0
        out_reference_b0 = b0_average(in_file=registered_b0s)
    else:
        raise ValueError(
            f"The number of b0s should be strictly positive (b-val file: {in_bval})."
        )

    # Merge datasets such that bval(DWI) = (0 b1 ... bn)
    [out_b0_dwi_merge, out_updated_bval, out_updated_bvec] = insert_b0_into_dwi(
        in_b0=out_reference_b0,
        in_dwi=out_split_dwi,
        in_bval=out_split_bval,
        in_bvec=out_split_bvec,
    )

    return out_reference_b0, out_b0_dwi_merge, out_updated_bval, out_updated_bvec<|MERGE_RESOLUTION|>--- conflicted
+++ resolved
@@ -1,70 +1,9 @@
 # coding: utf8
 
 
-<<<<<<< HEAD
 def rename_into_caps(in_bids_dwi, fname_dwi, fname_bval, fname_bvec, fname_brainmask):
     """Rename the outputs of the pipelines into CAPS.
-=======
-def ants_registration_syn_quick(fix_image, moving_image):
-    import os
-    import os.path as op
-
-    image_warped = op.abspath('SyN_QuickWarped.nii.gz')
-    affine_matrix = op.abspath('SyN_Quick0GenericAffine.mat')
-    warp = op.abspath('SyN_Quick1Warp.nii.gz')
-    inverse_warped = op.abspath('SyN_QuickInverseWarped.nii.gz')
-    inverse_warp = op.abspath('SyN_Quick1InverseWarp.nii.gz')
-
-    cmd = 'antsRegistrationSyNQuick.sh -t br -d 3 -f %s  -m %s -o SyN_Quick' \
-          % (fix_image, moving_image)
-    os.system(cmd)
-
-    return image_warped, affine_matrix, warp, inverse_warped, inverse_warp
-
-
-def ants_combine_transform(in_file, transforms_list, reference):
-    import os
-    import os.path as op
-
-    out_warp = op.abspath('out_warp.nii.gz')
-
-    transforms = ""
-    for trans in transforms_list:
-        transforms += " " + trans
-    cmd = 'antsApplyTransforms -o [out_warp.nii.gz,1] -i %s -r %s -t %s' \
-          % (in_file, reference, transforms)
-    os.system(cmd)
-
-    return out_warp
-
-
-def dwi_container_from_filename(bids_dwi_filename):
-    """ Generate subjects/sub-<participant_id>/ses-<session_id> folder
-    from BIDS filename.
-    """
-    import re
-    from os.path import join
-
-    m = re.search(r'(sub-[a-zA-Z0-9]+)_(ses-[a-zA-Z0-9]+)_', bids_dwi_filename)
-
-    if not m:
-        raise ValueError(
-            f"Input filename {bids_dwi_filename} is not in a BIDS or CAPS compliant format. "
-            "It does not contain the subject and session information."
-        )
-
-    subject = m.group(1)
-    session = m.group(2)
-
-    return join('subjects', subject, session)
-
-
-def rename_into_caps(in_bids_dwi,
-                     fname_dwi, fname_bval, fname_bvec, fname_brainmask):
-    """
-    Rename the outputs of the pipelines into CAPS format namely:
-    <source_file>_space-T1w_preproc[.nii.gz|bval|bvec]
->>>>>>> c83a246d
+
 
     Args:
         in_bids_dwi (str): Input BIDS DWI to extract the <source_file>
@@ -130,7 +69,6 @@
     )
 
 
-<<<<<<< HEAD
 def change_itk_transform_type(input_affine_file):
     """Change ITK transform type.
 
@@ -138,16 +76,12 @@
     an FSL FLIRT affine.mat into the affine.txt) it then modifies the 'Transform Type' of
     this affine.txt so that it is compatible with the antsApplyTransforms tool and
     produces a new affine file titled 'updated_affine.txt'.
-=======
-def print_begin_pipeline(in_bids_or_caps_file: str) -> None:
+
     """
->>>>>>> c83a246d
-    """
     import os
 
     new_file_lines = []
 
-<<<<<<< HEAD
     with open(input_affine_file) as f:
         for line in f:
             if "Transform:" in line:
@@ -156,14 +90,7 @@
                     new_file_lines.append(transform_line)
             else:
                 new_file_lines.append(line)
-=======
-    m = re.search(r'(sub-[a-zA-Z0-9]+)_(ses-[a-zA-Z0-9]+)',
-                  in_bids_or_caps_file)
-    if not m:
-        raise ValueError(
-            f"Input filename {in_bids_or_caps_file} is not in a BIDS or CAPS compliant format."
-        )
->>>>>>> c83a246d
+
 
     updated_affine_file = os.path.join(os.getcwd(), "updated_affine.txt")
 
@@ -171,7 +98,6 @@
         for line in new_file_lines:
             f.write(line)
 
-<<<<<<< HEAD
     return updated_affine_file
 
 
@@ -207,16 +133,12 @@
         The input affine matrix transforms points in the destination image to their corresponding
         coordinates in the original image. Therefore, this matrix should be inverted first, as
         we want to know the target position of :math:`\\vec{r}`.
-=======
-def print_end_pipeline(in_bids_or_caps_file: str, final_file: str) -> None:
+
     """
->>>>>>> c83a246d
-    """
     import os
 
     import numpy as np
 
-<<<<<<< HEAD
     name, fext = os.path.splitext(os.path.basename(in_bvec))
     if fext == ".gz":
         name, _ = os.path.splitext(name)
@@ -270,14 +192,6 @@
 
     cmd = f"CreateJacobianDeterminantImage {str(imageDimension)} {deformationField} {outputImage}"
     os.system(cmd)
-=======
-    m = re.search(r'(sub-[a-zA-Z0-9]+)_(ses-[a-zA-Z0-9]+)',
-                  in_bids_or_caps_file)
-    if not m:
-        raise ValueError(
-            f"Input filename {in_bids_or_caps_file} is not in a BIDS or CAPS compliant format."
-        )
->>>>>>> c83a246d
 
     return outputImage
 
