# coding: utf8

"""{{ pipeline.title }} - Clinica Command Line Interface.
This file has been generated automatically by the `clinica generate template`
command line tool. See here for more details:
http://clinica.run/doc/InteractingWithClinica/
"""


import clinica.engine as ce


class {{ pipeline.class_name }}CLI(ce.CmdParser):

    def define_name(self):
        """Define the sub-command name to run this pipeline."""
        self._name = '{{ pipeline.command_name }}'

    def define_description(self):
        """Define a description of this pipeline."""
        self._description = ('Brief description:\n'
                             'http://clinica.run/doc/Pipelines/{{ pipeline.class_name }}/')

    def define_options(self):
        """Define the sub-command arguments."""
        from clinica.engine.cmdparser import PIPELINE_CATEGORIES

        # Clinica compulsory arguments (e.g. BIDS, CAPS, group_id...)
        # Most of the time, you will want to read your pipeline inputs into
        # a BIDS and/or CAPS directory. If your pipeline does not require BIDS input,
        # simply remove the two lines involving the BIDS directory.
        clinica_comp = self._args.add_argument_group(PIPELINE_CATEGORIES['CLINICA_COMPULSORY'])
        clinica_comp.add_argument("bids_directory",
                                  help='Path to the BIDS directory.')
        clinica_comp.add_argument("caps_directory",
                                  help='Path to the CAPS directory.')

        # group_id can be used by certain pipelines when some operations are performed at the group level
        # (for example, generation of a template in pipeline t1-volume)
        # clinica_comp.add_argument("group_id",
        #                           help='User-defined identifier for the provided group of subjects.')

        # Add your own pipeline command line arguments here to be used in the
        # method below. Example below:
        optional = self._args.add_argument_group(PIPELINE_CATEGORIES['OPTIONAL'])
        optional.add_argument("-hw", "--hello_word_arg", default='Hello',
                              help='Word to say hello (default: --hello_word_arg %(default)s).')

        # Clinica standard arguments (e.g. --n_procs)
        self.add_clinica_standard_arguments()

        # Add advanced arguments
        advanced = self._args.add_argument_group(PIPELINE_CATEGORIES['ADVANCED'])
        advanced.add_argument("-aa", "--advanced_arg", default='Advanced',
                              help='Your advanced argument (default: --advanced_arg %(default)s).')

    def run_command(self, args):
<<<<<<< HEAD
=======
        """Run the pipeline with defined args."""
>>>>>>> c82e0ae8
        import os
        from networkx import Graph
        from colorama import Fore
        from .{{ pipeline.module_name }}_pipeline import {{ pipeline.class_name }}
        from clinica.utils.stream import cprint
        from clinica.utils.ux import print_end_pipeline, print_crash_files_and_exit

        parameters = {
            # Add your own pipeline parameters here to use them inside your
            # pipeline. See the file `{{ pipeline.module_name }}_pipeline.py` to
            # see an example of use.
            'hello_word' : args.hello_word_arg,
            'advanced_argument' : args.advanced_arg,
        }

        # Most of the time, you will want to instantiate your pipeline with a
        # BIDS and/or CAPS directory as inputs. If the BIDS directory is not needed
        # for your pipeline, simply remove:
        # bids_directory=self.absolute_path(args.bids_directory),
        pipeline = {{ pipeline.class_name }}(
            bids_directory=self.absolute_path(args.bids_directory),
            caps_directory=self.absolute_path(args.caps_directory),
            tsv_file=self.absolute_path(args.subjects_sessions_tsv),
            base_dir=self.absolute_path(args.working_directory),
            parameters=parameters,
            name=self.name
        )

        if args.n_procs:
            exec_pipeline = pipeline.run(plugin='MultiProc',
                                         plugin_args={'n_procs': args.n_procs})
        else:
            exec_pipeline = pipeline.run()

        if isinstance(exec_pipeline, Graph):
            print_end_pipeline(self.name, pipeline.base_dir, pipeline.base_dir_was_specified)
        else:
            print_crash_files_and_exit(args.logname, pipeline.base_dir)<|MERGE_RESOLUTION|>--- conflicted
+++ resolved
@@ -55,10 +55,7 @@
                               help='Your advanced argument (default: --advanced_arg %(default)s).')
 
     def run_command(self, args):
-<<<<<<< HEAD
-=======
         """Run the pipeline with defined args."""
->>>>>>> c82e0ae8
         import os
         from networkx import Graph
         from colorama import Fore
