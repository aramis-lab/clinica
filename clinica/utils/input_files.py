--- conflicted
+++ resolved
@@ -6,10 +6,7 @@
 import functools
 from collections.abc import Iterable
 
-<<<<<<< HEAD
-=======
 import numpy as np
->>>>>>> 4b88d773
 
 """ T1w """
 
@@ -208,8 +205,6 @@
     value in the iterable and aggregate the results in a list.
     This works only if the iterables provided have the same length.
     Arguments lefts as non-iterable will be repeated.
-<<<<<<< HEAD
-=======
 
     Examples
     --------
@@ -294,25 +289,15 @@
             "needed_pipeline": "t1-volume-tissue-segmentation"
         }
     ]
->>>>>>> 4b88d773
     """
 
     @functools.wraps(func)
     def wrapper_aggregator(*args, **kwargs):
-<<<<<<< HEAD
-=======
         # Get the lengths of iterable args and kwargs
->>>>>>> 4b88d773
         arg_sizes = [len(arg) for arg in args if isinstance(arg, Iterable)]
         arg_sizes += [
             len(arg) for k, arg in kwargs.items() if isinstance(arg, Iterable)
         ]
-<<<<<<< HEAD
-        if len(set(arg_sizes)) > 1:
-            raise ValueError(f"Arguments must have the same length.")
-        if len(arg_sizes) == 0:
-            return func(*args, **kwargs)
-=======
 
         # If iterable args/kwargs have different lengths, raise
         if len(set(arg_sizes)) > 1:
@@ -323,7 +308,6 @@
             return func(*args, **kwargs)
 
         # Handle args first by repeating non-iterable values
->>>>>>> 4b88d773
         arg_size = arg_sizes[0]
         new_args = []
         for arg in args:
@@ -331,11 +315,8 @@
                 new_args.append((arg,) * arg_size)
             else:
                 new_args.append(arg)
-<<<<<<< HEAD
-=======
 
         # Same thing for kwargs
->>>>>>> 4b88d773
         new_kwargs = [{} for _ in range(arg_size)]
         for k, arg in kwargs.items():
             for i in range(len(new_kwargs)):
@@ -343,11 +324,8 @@
                     new_kwargs[i][k] = arg
                 else:
                     new_kwargs[i][k] = arg[i]
-<<<<<<< HEAD
-=======
 
         # Properly encapsulate in a for loop
->>>>>>> 4b88d773
         if len(new_args) == 0:
             return [func(**x) for x in new_kwargs]
         elif len(new_kwargs) == 0:
