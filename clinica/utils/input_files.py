--- conflicted
+++ resolved
@@ -118,32 +118,6 @@
 }
 
 # T1-FreeSurfer-Longitudinal-Correction
-<<<<<<< HEAD
-T1_FS_LONG_DESIKAN_PARC_L = {'pattern': 't1/long-*/freesurfer_longitudinal/sub-*_ses-*.long.sub-*_*/label/lh.aparc.annot',
-                             'description': 'left hemisphere surface-based Desikan parcellation (label/lh.aparc.annot) generated with t1-freesurfer-longitudinal.',
-                             'needed_pipeline': 't1-freesurfer and t1-freesurfer-longitudinal'}
-
-T1_FS_LONG_DESIKAN_PARC_R = {'pattern': 't1/long-*/freesurfer_longitudinal/sub-*_ses-*.long.sub-*_*/label/rh.aparc.annot',
-                             'description': 'right hemisphere surface-based Desikan parcellation (label/rh.aparc.annot) generated with t1-freesurfer-longitudinal.',
-                             'needed_pipeline': 't1-freesurfer and t1-freesurfer-longitudinal'}
-
-T1W_LINEAR = {'pattern': '*space-MNI152NLin2009cSym_res-1x1x1_T1w.nii.gz',
-              'description': 'T1w image registered in MNI152NLin2009cSym space using t1-linear pipeline',
-              'needed_pipeline': 't1-linear'}
-
-T1W_LINEAR_CROPPED = {'pattern': '*space-MNI152NLin2009cSym_desc-Crop_res-1x1x1_T1w.nii.gz',
-                      'description': 'T1W Image registered using t1-linear and cropped '
-                      '(matrix size 169×208×179, 1 mm isotropic voxels)',
-                      'needed_pipeline': 't1-linear'}
-
-T1W_TO_MNI_TRANSFROM = {'pattern': '*space-MNI152NLin2009cSym_res-1x1x1_affine.mat',
-                                'description': 'Transformation matrix from T1W image to MNI space using t1-linear pipeline',
-                                'needed_pipeline': 't1-linear'}
-
-T1W_EXTENSIVE = {'pattern': '*space-Ixi549Space_desc-SkullStripped_T1w.nii.gz',
-                 'description': 'T1w image skull-stripped registered in Ixi549Space space using clinicaDL preprocessing pipeline',
-                 'needed_pipeline': 't1-extensive'}
-=======
 T1_FS_LONG_DESIKAN_PARC_L = {
     "pattern": "t1/long-*/freesurfer_longitudinal/sub-*_ses-*.long.sub-*_*/label/lh.aparc.annot",
     "description": "left hemisphere surface-based Desikan parcellation (label/lh.aparc.annot) generated with t1-freesurfer-longitudinal.",
@@ -174,7 +148,12 @@
     "description": "T1w image skull-stripped registered in Ixi549Space space using clinicaDL preprocessing pipeline",
     "needed_pipeline": "t1-extensive",
 }
->>>>>>> cf2be023
+
+T1W_TO_MNI_TRANSFROM = {
+    'pattern': '*space-MNI152NLin2009cSym_res-1x1x1_affine.mat',
+    'description': 'Transformation matrix from T1W image to MNI space using t1-linear pipeline',
+    'needed_pipeline': 't1-linear'
+}
 
 # T1-Volume
 
