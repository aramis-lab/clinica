--- conflicted
+++ resolved
@@ -18,11 +18,6 @@
       - nilearn>=0.6.0
       - colorama==0.4.1
       - xgboost==0.80
-<<<<<<< HEAD
       - pytest          # Only for dev
       - pytest-timeout  # Only for dev
-=======
-      - nipy==0.4.2
-      - pycodestyle==2.4.0
-      - nilearn>=0.6.0
->>>>>>> 0b43c2ba
+      - pycodestyle==2.4.0