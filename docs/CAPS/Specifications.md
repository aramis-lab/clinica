--- conflicted
+++ resolved
@@ -367,10 +367,9 @@
 If `_space_fsaverage_` is in the name, it can be mapped either onto the white or pial surface of FsAverage.
 If `_space_native_` is in the name, it can be mapped onto the white or pial surface of the subject’s surface (`{l|r}h.white`, `{l|r}h.pial` files from `t1-freesurfer` pipeline).
 
-<<<<<<< HEAD
 Files with the `statistics` suffix are text files that display average PET values on either `_space-desikan` or `_space-destrieux` atlases.
 Example of this content can be found in [appendix](#appendix-content-of-a-statistic-file).
-=======
+
 ### `pet-surface-longitudinal` - Surface-based longitudinal processing of PET images
 
 ```Text
@@ -388,7 +387,6 @@
 
 Explanations on the key/values can be found on the
 [`pet-surface` section](#pet-surface-surface-based-processing-of-pet-images).
->>>>>>> 23aa5013
 
 ## Statistics
 
