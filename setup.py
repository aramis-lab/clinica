--- conflicted
+++ resolved
@@ -1,13 +1,9 @@
 from os.path import dirname, join
 from setuptools import setup, find_packages
-<<<<<<< HEAD
-#from pip.req import parse_requirements
-=======
 try: # for pip >= 10
     from pip._internal.req import parse_requirements
 except ImportError: # for pip <= 9.0.3
     from pip.req import parse_requirements
->>>>>>> 21e5b47d
 
 with open(join(dirname(__file__), 'clinica/VERSION'), 'rb') as f:
     version = f.read().decode('ascii').strip()
