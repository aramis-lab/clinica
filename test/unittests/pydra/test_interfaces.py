from pathlib import Path

import pytest
from pydra.tasks.nipype1.utils import Nipype1Task

from clinica.pydra.interfaces import (
    CAPSFileDataGrabber,
    CAPSGroupDataGrabber,
    caps_reader,
)
from clinica.pydra.query import BIDSQuery, CAPSFileQuery, CAPSGroupQuery
from clinica.utils.testing_utils import build_bids_directory, build_caps_directory


def test_bids_reader_instantiation(tmp_path):
    from pydra.engine.task import FunctionTask

    from clinica.pydra.interfaces import bids_reader

    task = bids_reader(BIDSQuery(), tmp_path)
    assert isinstance(task, FunctionTask)
    assert task.name == "bids_reader_task"
    assert task.inputs.dataset_path == tmp_path


def test_bids_reader(tmp_path):
    from clinica.pydra.engine_utils import run
    from clinica.pydra.interfaces import bids_reader

    structure = {
        "sub-01": ["ses-M00", "ses-M06"],
        "sub-03": ["ses-M00"],
    }
    build_bids_directory(tmp_path, structure)
    query = BIDSQuery({"T1w": {}})
    task = bids_reader(query, tmp_path)
    results = run(task)
    assert set([Path(f).name for f in results.output.T1w]) == {
        "sub-01_ses-M00_T1w.nii.gz",
        "sub-01_ses-M06_T1w.nii.gz",
        "sub-03_ses-M00_T1w.nii.gz",
    }


@pytest.mark.parametrize(
    "query,grabber,name",
    [
        (CAPSFileQuery(), CAPSFileDataGrabber, "caps_file_reader_task"),
        (CAPSGroupQuery(), CAPSGroupDataGrabber, "caps_group_reader_task"),
    ],
)
def test_caps_reader_instantiation(tmp_path, query, grabber, name):
    task = caps_reader(query, tmp_path)
    assert isinstance(task, Nipype1Task)
<<<<<<< HEAD
    if "Group" in query:
        assert task.name == "caps_group_reader_task"
    elif "File" in query:
        assert task.name == "caps_file_reader_task"
=======
    assert task.name == name
>>>>>>> 437f3100
    assert task.inputs.base_dir == tmp_path
    assert isinstance(task._interface, grabber)


def test_caps_reader(tmp_path):
    from clinica.pydra.engine_utils import run
    from clinica.pydra.interfaces import caps_reader

    structure = {
        "groups": ["UnitTest"],
        "pipelines": ["t1"],
        "subjects": {
            "sub-01": ["ses-M00", "ses-M06"],
            "sub-03": ["ses-M00"],
        },
    }
    build_caps_directory(tmp_path, structure)
    query = CAPSFileQuery(
        {
            "mask_tissues": {"tissue_number": (1, 2, 3), "modulation": False},
            "flow_fields": {"group_label": "UnitTest"},
            "pvc_mask_tissues": {"tissue_number": (1, 2, 3)},
            "dartel_template": {"group_label": "UnitTest"},
        }
    )
    task = caps_reader(query, tmp_path)
    results = run(task)
    for key, _ in query.query.items():
        assert hasattr(results.output, key)
    for key in ["mask_tissues", "pvc_mask_tissues"]:
        assert len(getattr(results.output, key)) == 3
        assert [len(x) for x in getattr(results.output, key)] == [3, 3, 3]
        space_tag = "_space-Ixi549Space_modulated-off" if key == "mask_tissues" else ""
        for i, tissue in enumerate(["graymatter", "whitematter", "csf"]):
            assert set([Path(x).name for x in getattr(results.output, key)[i]]) == {
                f"sub-01_ses-M06_T1w_segm-{tissue}{space_tag}_probability.nii.gz",
                f"sub-01_ses-M00_T1w_segm-{tissue}{space_tag}_probability.nii.gz",
                f"sub-03_ses-M00_T1w_segm-{tissue}{space_tag}_probability.nii.gz",
            }
    assert len(results.output.flow_fields) == 3
    assert set([Path(x).name for x in results.output.flow_fields]) == {
        "sub-01_ses-M06_T1w_target-UnitTest_transformation-forward_deformation.nii.gz",
        "sub-01_ses-M00_T1w_target-UnitTest_transformation-forward_deformation.nii.gz",
        "sub-03_ses-M00_T1w_target-UnitTest_transformation-forward_deformation.nii.gz",
    }
    query = CAPSGroupQuery({"dartel_template": {"group_label": "UnitTest"}})
    task = caps_reader(query, tmp_path)
    results = run(task)
    assert hasattr(results.output, "dartel_template")
    assert Path(results.output.dartel_template).name == "group-UnitTest_template.nii.gz"


def test_caps_reader_error(tmp_path):
    with pytest.raises(
        TypeError,
        match="caps_reader received an unexpected",
    ):
        caps_reader(BIDSQuery(), tmp_path)  # noqa<|MERGE_RESOLUTION|>--- conflicted
+++ resolved
@@ -52,14 +52,7 @@
 def test_caps_reader_instantiation(tmp_path, query, grabber, name):
     task = caps_reader(query, tmp_path)
     assert isinstance(task, Nipype1Task)
-<<<<<<< HEAD
-    if "Group" in query:
-        assert task.name == "caps_group_reader_task"
-    elif "File" in query:
-        assert task.name == "caps_file_reader_task"
-=======
     assert task.name == name
->>>>>>> 437f3100
     assert task.inputs.base_dir == tmp_path
     assert isinstance(task._interface, grabber)
 
