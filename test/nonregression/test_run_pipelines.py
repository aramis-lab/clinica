--- conflicted
+++ resolved
@@ -749,11 +749,9 @@
     
     compare_folders(out_folder, ref_folder, shared_folder_name='caps')
 
-<<<<<<< HEAD
     clean_folder(join(root, 'out', 'caps'), recreate=False)
     clean_folder(join(working_dir, 'T1Linear'), recreate=False)
-=======
->>>>>>> 6b6ef7e8
+
 
 def test_run_StatisticsVolume(cmdopt):
     from os.path import dirname, join, abspath
@@ -878,6 +876,7 @@
     compare_folders(join(root, 'out'), join(root, 'ref'), 'caps')
 
     clean_folder(join(root, 'out', 'caps'), recreate=False)
+    clean_folder(join(working_dir, 'T1FreeSurferTemplate'), recreate=False)
 
 
 def test_run_T1FreeSurferLongitudinalCorrection(cmdopt):
@@ -908,4 +907,5 @@
     # We only check that folders are the same meaning that FreeSurfer finished without error
     compare_folders(join(root, 'out'), join(root, 'ref'), 'caps')
 
-    clean_folder(join(root, 'out', 'caps'), recreate=False)+    clean_folder(join(root, 'out', 'caps'), recreate=False)
+    clean_folder(join(working_dir, 'T1FreeSurferLongitudinalCorrection'), recreate=False)