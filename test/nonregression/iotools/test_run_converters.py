"""
This file contains a set of functional tests designed to check the
correct execution of the dataset converters available in Clinica.
"""

from pathlib import Path
from test.nonregression.testing_tools import compare_folders, configure_paths

import pytest

<<<<<<< HEAD
from clinica.iotools.bids_utils import StudyName
=======
def test_run_nifd_to_bids(cmdopt, tmp_path):
    from clinica.iotools.converters.nifd_to_bids.nifd_to_bids import convert_images

    base_dir = Path(cmdopt["input"])
    input_dir, tmp_dir, ref_dir = configure_paths(base_dir, tmp_path, "Nifd2Bids")
    output_dir = tmp_path / "bids"

    convert_images(
        path_to_clinical=input_dir / "clinical_data",
        path_to_dataset=input_dir / "unorganized",
        bids_dir=output_dir,
    )

    compare_folders(output_dir, ref_dir / "bids", output_dir)


def test_run_oasis_to_bids(cmdopt, tmp_path):
    from clinica.iotools.converters.oasis_to_bids.oasis_to_bids import OasisToBids

    base_dir = Path(cmdopt["input"])
    input_dir, tmp_dir, ref_dir = configure_paths(base_dir, tmp_path, "Oasis2Bids")
    output_dir = tmp_path / "bids"
    clinical_data_directory = input_dir / "clinical_data"

    oasis_to_bids = OasisToBids()
    oasis_to_bids.convert_images(input_dir / "unorganized", output_dir)
    oasis_to_bids.convert_clinical_data(clinical_data_directory, output_dir)

    compare_folders(output_dir, ref_dir / "bids", output_dir)
>>>>>>> db2c6c50


@pytest.mark.parametrize("study", StudyName)
def test_converters(cmdopt, tmp_path, study: StudyName):
    from clinica.iotools.converters.factory import convert, get_converter_name

    base_dir = Path(cmdopt["input"])
    input_dir, tmp_dir, ref_dir = configure_paths(
        base_dir, tmp_path, get_converter_name(study)
    )
    output_dir = tmp_path / "bids"
<<<<<<< HEAD

    convert(
        study,
        path_to_dataset=input_dir / "unorganized",
        bids_dir=output_dir,
        path_to_clinical=input_dir / "clinical_data",
        subjects=input_dir / "subjects.txt",
        xml_path=input_dir / "xml_metadata",
=======
    clinical_data_directory = input_dir / "clinical_data"
    xml_directory = input_dir / "xml_metadata"
    dataset_directory = input_dir / "unorganized"
    subjects_list = input_dir / "subjects.txt"
    modalities = ["T1", "PET_FDG", "PET_AMYLOID", "PET_TAU", "DWI", "FLAIR", "fMRI"]

    adni_to_bids = AdniToBids()
    adni_to_bids.check_adni_dependencies()
    adni_to_bids.convert_images(
        dataset_directory,
        clinical_data_directory,
        output_dir / "bids",
        subjects_list,
        modalities,
    )
    adni_to_bids.convert_clinical_data(
        clinical_data_directory,
        output_dir / "bids",
        xml_path=xml_directory,
    )

    compare_folders(output_dir / "bids", ref_dir / "bids", output_dir)


def test_run_aibl_to_bids(cmdopt, tmp_path):
    from pathlib import Path

    from clinica.iotools.converters.aibl_to_bids.aibl_to_bids import convert

    base_dir = Path(cmdopt["input"])
    input_dir, tmp_dir, ref_dir = configure_paths(base_dir, tmp_path, "Aibl2Bids")
    output_dir = tmp_path / "bids"
    clinical_data_directory = input_dir / "clinical_data"
    dataset_directory = input_dir / "unorganized"

    convert(dataset_directory, clinical_data_directory, output_dir)

    compare_folders(output_dir, ref_dir / "bids", tmp_path)


def test_run_habs_to_bids(cmdopt, tmp_path):
    from click.testing import CliRunner

    from clinica.iotools.converters.habs_to_bids.habs_to_bids_cli import cli

    base_dir = Path(cmdopt["input"])
    input_dir, tmp_dir, ref_dir = configure_paths(base_dir, tmp_path, "HabsToBids")
    output_dir = tmp_path / "bids"

    runner = CliRunner()
    result = runner.invoke(cli, [str(input_dir / "unorganized"), str(output_dir)])

    assert result.exit_code == 0
    compare_folders(output_dir, ref_dir / "bids", output_dir)


def test_run_ukb_to_bids(cmdopt, tmp_path):
    from clinica.iotools.converters.ukb_to_bids.ukb_to_bids import convert_images
    from clinica.utils.check_dependency import ThirdPartySoftware, check_software

    base_dir = Path(cmdopt["input"])
    input_dir, tmp_dir, ref_dir = configure_paths(base_dir, tmp_path, "UkbToBids")
    output_dir = tmp_path / "bids"
    clinical_data_directory = input_dir / "clinical_data"

    check_software(ThirdPartySoftware.DCM2NIIX)
    convert_images(
        input_dir / "unorganized", output_dir / "bids", clinical_data_directory
    )
    compare_folders(output_dir / "bids", ref_dir / "bids", output_dir)


def test_run_genfi_to_bids(cmdopt, tmp_path):
    from clinica.iotools.converters.genfi_to_bids.genfi_to_bids import convert_images
    from clinica.utils.check_dependency import ThirdPartySoftware, check_software

    base_dir = Path(cmdopt["input"])
    input_dir, tmp_dir, ref_dir = configure_paths(base_dir, tmp_path, "GenfiToBids")
    output_dir = tmp_path / "bids"

    check_software(ThirdPartySoftware.DCM2NIIX)
    convert_images(
        input_dir / "unorganized",
        output_dir,
        path_to_clinical=None,
        gif=False,
        path_to_clinical_tsv=None,
>>>>>>> db2c6c50
    )
    compare_folders(output_dir, ref_dir / "bids", output_dir)<|MERGE_RESOLUTION|>--- conflicted
+++ resolved
@@ -8,39 +8,7 @@
 
 import pytest
 
-<<<<<<< HEAD
 from clinica.iotools.bids_utils import StudyName
-=======
-def test_run_nifd_to_bids(cmdopt, tmp_path):
-    from clinica.iotools.converters.nifd_to_bids.nifd_to_bids import convert_images
-
-    base_dir = Path(cmdopt["input"])
-    input_dir, tmp_dir, ref_dir = configure_paths(base_dir, tmp_path, "Nifd2Bids")
-    output_dir = tmp_path / "bids"
-
-    convert_images(
-        path_to_clinical=input_dir / "clinical_data",
-        path_to_dataset=input_dir / "unorganized",
-        bids_dir=output_dir,
-    )
-
-    compare_folders(output_dir, ref_dir / "bids", output_dir)
-
-
-def test_run_oasis_to_bids(cmdopt, tmp_path):
-    from clinica.iotools.converters.oasis_to_bids.oasis_to_bids import OasisToBids
-
-    base_dir = Path(cmdopt["input"])
-    input_dir, tmp_dir, ref_dir = configure_paths(base_dir, tmp_path, "Oasis2Bids")
-    output_dir = tmp_path / "bids"
-    clinical_data_directory = input_dir / "clinical_data"
-
-    oasis_to_bids = OasisToBids()
-    oasis_to_bids.convert_images(input_dir / "unorganized", output_dir)
-    oasis_to_bids.convert_clinical_data(clinical_data_directory, output_dir)
-
-    compare_folders(output_dir, ref_dir / "bids", output_dir)
->>>>>>> db2c6c50
 
 
 @pytest.mark.parametrize("study", StudyName)
@@ -52,7 +20,6 @@
         base_dir, tmp_path, get_converter_name(study)
     )
     output_dir = tmp_path / "bids"
-<<<<<<< HEAD
 
     convert(
         study,
@@ -61,94 +28,6 @@
         path_to_clinical=input_dir / "clinical_data",
         subjects=input_dir / "subjects.txt",
         xml_path=input_dir / "xml_metadata",
-=======
-    clinical_data_directory = input_dir / "clinical_data"
-    xml_directory = input_dir / "xml_metadata"
-    dataset_directory = input_dir / "unorganized"
-    subjects_list = input_dir / "subjects.txt"
-    modalities = ["T1", "PET_FDG", "PET_AMYLOID", "PET_TAU", "DWI", "FLAIR", "fMRI"]
-
-    adni_to_bids = AdniToBids()
-    adni_to_bids.check_adni_dependencies()
-    adni_to_bids.convert_images(
-        dataset_directory,
-        clinical_data_directory,
-        output_dir / "bids",
-        subjects_list,
-        modalities,
-    )
-    adni_to_bids.convert_clinical_data(
-        clinical_data_directory,
-        output_dir / "bids",
-        xml_path=xml_directory,
     )
 
-    compare_folders(output_dir / "bids", ref_dir / "bids", output_dir)
-
-
-def test_run_aibl_to_bids(cmdopt, tmp_path):
-    from pathlib import Path
-
-    from clinica.iotools.converters.aibl_to_bids.aibl_to_bids import convert
-
-    base_dir = Path(cmdopt["input"])
-    input_dir, tmp_dir, ref_dir = configure_paths(base_dir, tmp_path, "Aibl2Bids")
-    output_dir = tmp_path / "bids"
-    clinical_data_directory = input_dir / "clinical_data"
-    dataset_directory = input_dir / "unorganized"
-
-    convert(dataset_directory, clinical_data_directory, output_dir)
-
-    compare_folders(output_dir, ref_dir / "bids", tmp_path)
-
-
-def test_run_habs_to_bids(cmdopt, tmp_path):
-    from click.testing import CliRunner
-
-    from clinica.iotools.converters.habs_to_bids.habs_to_bids_cli import cli
-
-    base_dir = Path(cmdopt["input"])
-    input_dir, tmp_dir, ref_dir = configure_paths(base_dir, tmp_path, "HabsToBids")
-    output_dir = tmp_path / "bids"
-
-    runner = CliRunner()
-    result = runner.invoke(cli, [str(input_dir / "unorganized"), str(output_dir)])
-
-    assert result.exit_code == 0
-    compare_folders(output_dir, ref_dir / "bids", output_dir)
-
-
-def test_run_ukb_to_bids(cmdopt, tmp_path):
-    from clinica.iotools.converters.ukb_to_bids.ukb_to_bids import convert_images
-    from clinica.utils.check_dependency import ThirdPartySoftware, check_software
-
-    base_dir = Path(cmdopt["input"])
-    input_dir, tmp_dir, ref_dir = configure_paths(base_dir, tmp_path, "UkbToBids")
-    output_dir = tmp_path / "bids"
-    clinical_data_directory = input_dir / "clinical_data"
-
-    check_software(ThirdPartySoftware.DCM2NIIX)
-    convert_images(
-        input_dir / "unorganized", output_dir / "bids", clinical_data_directory
-    )
-    compare_folders(output_dir / "bids", ref_dir / "bids", output_dir)
-
-
-def test_run_genfi_to_bids(cmdopt, tmp_path):
-    from clinica.iotools.converters.genfi_to_bids.genfi_to_bids import convert_images
-    from clinica.utils.check_dependency import ThirdPartySoftware, check_software
-
-    base_dir = Path(cmdopt["input"])
-    input_dir, tmp_dir, ref_dir = configure_paths(base_dir, tmp_path, "GenfiToBids")
-    output_dir = tmp_path / "bids"
-
-    check_software(ThirdPartySoftware.DCM2NIIX)
-    convert_images(
-        input_dir / "unorganized",
-        output_dir,
-        path_to_clinical=None,
-        gif=False,
-        path_to_clinical_tsv=None,
->>>>>>> db2c6c50
-    )
     compare_folders(output_dir, ref_dir / "bids", output_dir)