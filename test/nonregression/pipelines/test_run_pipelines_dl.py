--- conflicted
+++ resolved
@@ -30,11 +30,8 @@
 
     # Prepare test for different parameters
 
-<<<<<<< HEAD
     modalities = ["t1-linear", "pet-linear", "custom"]
-=======
-    modalities = ["t1-linear", "pet-linear"]
->>>>>>> 683a42ed
+
     uncropped_image = [True, False]
 
     image_params = {"extract_method": "image"}
