<!--(http://www.clinica.run/img/clinica_brainweb.png)-->
<!-- markdownlint-disable MD033 -->

<h1 align="center">
  <a href="http://www.clinica.run">
    <img src="http://www.clinica.run/assets/images/clinica-icon-257x257.png" alt="Logo" width="120" height="120">
  </a>
  <br/>
  Clinica
</h1>

<p align="center"><strong>Software platform for clinical neuroimaging studies</strong></p>

<p align="center">
  <a href="https://ci.inria.fr/clinica-aramis/job/clinica/job/master/">
    <img src="https://ci.inria.fr/clinica-aramis/buildStatus/icon?job=clinica%2Fmaster" alt="Build Status">
  </a>
  <a href="https://badge.fury.io/py/clinica">
    <img src="https://badge.fury.io/py/clinica.svg" alt="PyPI version">
  </a>
  <a href="https://aramislab.paris.inria.fr/clinica/docs/public/latest/Installation/">
    <img src="https://anaconda.org/aramislab/clinica/badges/installer/conda.svg" alt="conda install">
  </a>
  <a href="https://aramislab.paris.inria.fr/clinica/docs/public/latest/Installation/">
    <img src="https://anaconda.org/aramislab/clinica/badges/platforms.svg" alt="platform">
  </a>
</p>

<p align="center">
  <a href="http://www.clinica.run">Homepage</a> |
  <a href="https://aramislab.paris.inria.fr/clinica/docs/public/latest/">Documentation</a> |
  <a href="https://hal.inria.fr/hal-02308126">Preprint</a> |
  <a href="https://groups.google.com/forum/#!forum/clinica-user">Forum</a> |
  See also:
  <a href="#related-repositories">AD-ML</a>,
  <a href="#related-repositories">AD-DL</a>
</p>

## About The Project

Clinica is a software platform for clinical research studies involving patients
with neurological and psychiatric diseases and the acquisition of multimodal
data (neuroimaging, clinical and cognitive evaluations, genetics...),
most often with longitudinal follow-up.

Clinica is command-line driven and written in Python.
It uses the [Nipype](https://nipype.readthedocs.io/) system for pipelining and combines
widely-used software packages for neuroimaging data analysis
([ANTs](http://stnava.github.io/ANTs/),
[FreeSurfer](https://surfer.nmr.mgh.harvard.edu/),
[FSL](https://fsl.fmrib.ox.ac.uk/fsl/fslwiki),
[MRtrix](https://www.mrtrix.org/),
[PETPVC](https://github.com/UCL/PETPVC),
[SPM](https://www.fil.ion.ucl.ac.uk/spm/)), machine learning
([Scikit-learn](https://scikit-learn.org/stable/)) and the [BIDS
standard](http://bids-specification.readthedocs.io/) for data organization.

Clinica provides tools to convert publicly available neuroimaging datasets into
BIDS, namely:

- [ADNI: Alzheimer’s Disease Neuroimaging Initiative](https://aramislab.paris.inria.fr/clinica/docs/public/latest/Converters/ADNI2BIDS/)
- [AIBL: Australian Imaging, Biomarker & Lifestyle Flagship Study of Ageing](https://aramislab.paris.inria.fr/clinica/docs/public/latest/Converters/AIBL2BIDS/)
- [NIFD: Neuroimaging in Frontotemporal Dementia](https://aramislab.paris.inria.fr/clinica/docs/public/latest/Converters/NIFD2BIDS/)
- [OASIS: Open Access Series of Imaging Studies](https://aramislab.paris.inria.fr/clinica/docs/public/latest/Converters/OASIS2BIDS/)

Clinica can process any BIDS-compliant dataset with a set of complex processing
pipelines involving different software packages for the analysis of
neuroimaging data (T1-weighted MRI, diffusion MRI and PET data).
It also provides integration between feature extraction and statistics, machine
learning or deep learning.

![ClinicaPipelines](http://www.clinica.run/img/Clinica_Pipelines_A4_2021-04-02_75dpi.jpg)

Clinica is also showcased as a framework for the reproducible classification of
Alzheimer's disease using
[machine learning](https://github.com/aramis-lab/AD-ML) and
[deep learning](https://github.com/aramis-lab/AD-DL).

## Getting Started

> Full instructions for installation and additional information can be found in
the [user documentation](https://aramislab.paris.inria.fr/clinica/docs/public/latest/).

Clinica currently supports macOS and Linux.
It can be installed by typing the following command:

```sh
pip install clinica
```

To avoid conflicts with other versions of the dependency packages installed by pip, it is strongly recommended to create a virtual environment before the installation.
For example, use [Conda](https://docs.conda.io/en/latest/miniconda.html), to create a virtual
environment and activate it before installing clinica (you can also use
`virtualenv`):

```sh
conda create --name clinicaEnv python=3.7
conda activate clinicaEnv
```

Depending on the pipeline that you want to use, you need to install pipeline-specific interfaces.
Not all the dependencies are necessary to run Clinica.
Please refer to this [page](https://aramislab.paris.inria.fr/clinica/docs/public/latest/Third-party/)
to determine which third-party libraries you need to install.

## Example

Diagram illustrating the Clinica pipelines involved when performing a group
comparison of FDG PET data projected on the cortical surface between patients
with Alzheimer's disease and healthy controls from the ADNI database:
<<<<<<< HEAD
![ClinicaExample](http://www.clinica.run/img/clinica_example.png)

=======
![ClinicaExample](http://www.clinica.run/img/Clinica_Example_2021-04-02_75dpi.jpg)
>>>>>>> 23aa5013
1. Clinical and neuroimaging data are downloaded from the ADNI website and data
   are converted into BIDS with the [`adni-to-bids`
   converter](https://aramislab.paris.inria.fr/clinica/docs/public/latest/Converters/ADNI2BIDS/).
2. Estimation of the cortical and white surface is then produced by the
   [`t1-freesurfer`
   pipeline](https://aramislab.paris.inria.fr/clinica/docs/public/latest/Pipelines/T1_FreeSurfer/).
3. FDG PET data can be projected on the subject’s cortical surface and
   normalized to the FsAverage template from FreeSurfer using the
   [`pet-surface` pipeline](https://aramislab.paris.inria.fr/clinica/docs/public/latest/Pipelines/PET_Surface/).
4. TSV file with demographic information of the population studied is given to
   the [`statistics-surface`
   pipeline](https://aramislab.paris.inria.fr/clinica/docs/public/latest/Pipelines/Stats_Surface/) to generate
   the results of the group comparison.

> For more examples and details, please refer to the
<<<<<<< HEAD
> [Documentation](http://www.clinica.run/doc).
=======
> [Documentation](https://aramislab.paris.inria.fr/clinica/docs/public/latest/).




>>>>>>> 23aa5013

## Support

- [Report an issue on GitHub](https://github.com/aramis-lab/clinica/issues)
- Use the [Clinica Google
  Group](https://groups.google.com/forum/#!forum/clinica-user) to ask for help!

<!--
## Contributing
We encourage you to contribute to Clinica! Please check out the [Contributing
to Clinica guide](Contributing.md) for guidelines about how to proceed. Do not
hesitate to ask questions if something is not clear for you, report an issue,
etc.
-->

## License

This software is distributed under the MIT License.
See [license file](https://github.com/aramis-lab/clinica/blob/dev/LICENSE.txt)
for more information.

## Related Repositories

- [AD-DL: Framework for the reproducible classification of Alzheimer's disease using
deep learning](https://github.com/aramis-lab/AD-DL)
- [AD-ML: Framework for the reproducible classification of Alzheimer's disease using
machine learning](https://github.com/aramis-lab/AD-ML)<|MERGE_RESOLUTION|>--- conflicted
+++ resolved
@@ -108,12 +108,9 @@
 Diagram illustrating the Clinica pipelines involved when performing a group
 comparison of FDG PET data projected on the cortical surface between patients
 with Alzheimer's disease and healthy controls from the ADNI database:
-<<<<<<< HEAD
-![ClinicaExample](http://www.clinica.run/img/clinica_example.png)
 
-=======
 ![ClinicaExample](http://www.clinica.run/img/Clinica_Example_2021-04-02_75dpi.jpg)
->>>>>>> 23aa5013
+
 1. Clinical and neuroimaging data are downloaded from the ADNI website and data
    are converted into BIDS with the [`adni-to-bids`
    converter](https://aramislab.paris.inria.fr/clinica/docs/public/latest/Converters/ADNI2BIDS/).
@@ -129,15 +126,7 @@
    the results of the group comparison.
 
 > For more examples and details, please refer to the
-<<<<<<< HEAD
 > [Documentation](http://www.clinica.run/doc).
-=======
-> [Documentation](https://aramislab.paris.inria.fr/clinica/docs/public/latest/).
-
-
-
-
->>>>>>> 23aa5013
 
 ## Support
 
